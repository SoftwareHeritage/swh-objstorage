<<<<<<< HEAD
swh-objstorage (1.0.3-2~swh1~bpo10+1) buster-swh; urgency=medium

  * Rebuild for buster-swh

 -- Software Heritage autobuilder (on jenkins-debian1) <jenkins@jenkins-debian1.internal.softwareheritage.org>  Thu, 03 Mar 2022 17:27:47 +0000
=======
swh-objstorage (1.0.4-1~swh1) unstable-swh; urgency=medium

  * New upstream release 1.0.4     - (tagged by Nicolas Dandrimont
    <nicolas@dandrimont.eu> on 2022-03-03 18:50:35 +0100)
  * Upstream changes:     - Release swh.objstorage 1.0.4     - Unbreak
    flask app

 -- Software Heritage autobuilder (on jenkins-debian1) <jenkins@jenkins-debian1.internal.softwareheritage.org>  Thu, 03 Mar 2022 17:54:34 +0000
>>>>>>> 60341c30

swh-objstorage (1.0.3-2~swh1) unstable-swh; urgency=medium

  * Add lower bound on typing-extensions

 -- Nicolas Dandrimont <olasd@debian.org>  Thu, 03 Mar 2022 18:23:05 +0100

swh-objstorage (1.0.3-1~swh1) unstable-swh; urgency=medium

  * New upstream release 1.0.3     - (tagged by Valentin Lorentz
    <vlorentz@softwareheritage.org> on 2022-03-03 18:10:24 +0100)
  * Upstream changes:     - v1.0.3     - * Remove dependency on pytest-
    asyncio

 -- Software Heritage autobuilder (on jenkins-debian1) <jenkins@jenkins-debian1.internal.softwareheritage.org>  Thu, 03 Mar 2022 17:14:03 +0000

swh-objstorage (1.0.2-2~swh1) unstable-swh; urgency=medium

  * Drop pytest-asyncio build-dependency

 -- Nicolas Dandrimont <olasd@debian.org>  Thu, 03 Mar 2022 18:12:38 +0100

swh-objstorage (1.0.2-1~swh1) unstable-swh; urgency=medium

  * New upstream release 1.0.2     - (tagged by Valentin Lorentz
    <vlorentz@softwareheritage.org> on 2022-03-03 17:46:37 +0100)
  * Upstream changes:     - v1.0.2     - * Fix accidental dependency on
    'psycopg2' and 'sh' via the winery     - backend

 -- Software Heritage autobuilder (on jenkins-debian1) <jenkins@jenkins-debian1.internal.softwareheritage.org>  Thu, 03 Mar 2022 16:50:14 +0000

swh-objstorage (1.0.1-2~swh1) unstable-swh; urgency=medium

  * Drop typeshed build-dependency

 -- Nicolas Dandrimont <olasd@debian.org>  Thu, 03 Mar 2022 14:19:41 +0100

swh-objstorage (1.0.1-1~swh1) unstable-swh; urgency=medium

  * New upstream release 1.0.1     - (tagged by Nicolas Dandrimont
    <nicolas@dandrimont.eu> on 2022-03-03 13:59:46 +0100)
  * Upstream changes:     - Release swh.objstorage 1.0.1     - Properly
    split requirements for optional deps

 -- Software Heritage autobuilder (on jenkins-debian1) <jenkins@jenkins-debian1.internal.softwareheritage.org>  Thu, 03 Mar 2022 13:03:33 +0000

swh-objstorage (1.0.0-1~swh1) unstable-swh; urgency=medium

  * New upstream release 1.0.0     - (tagged by Nicolas Dandrimont
    <nicolas@dandrimont.eu> on 2022-03-03 11:31:33 +0100)
  * Upstream changes:     - Release swh.objstorage 1.0     - Land the
    winery objstorage     - Remove the add_stream method from the RPC
    service     - Migrate the RPC service away from aiohttp     -
    Cleanup constants in swh.objstorage.objstorage

 -- Software Heritage autobuilder (on jenkins-debian1) <jenkins@jenkins-debian1.internal.softwareheritage.org>  Thu, 03 Mar 2022 10:38:48 +0000

swh-objstorage (0.3.0-1~swh2) unstable-swh; urgency=medium

  * Bump minimum version of python3-aiohttp and python3-swh.core.
  * Add dependencies on python3-fixtures, python3-requests-mock and
    pyrthon3-requests-toolbelt.

 -- David Douard <david.douard@sdfa3.org>  Fri, 22 Oct 2021 12:02:48 +0200

swh-objstorage (0.3.0-1~swh1) unstable-swh; urgency=medium

  * New upstream release 0.3.0     - (tagged by David Douard
    <david.douard@sdfa3.org> on 2021-10-21 14:26:40 +0200)
  * Upstream changes:     - v0.3.0     - make azure's get_batch()
    concurrent     - improve the seaweedfs backend; the cls has been
    renamed as     - 'seaweedfs',     - add a simple read-only http-
    based objstorage.

 -- Software Heritage autobuilder (on jenkins-debian1) <jenkins@jenkins-debian1.internal.softwareheritage.org>  Thu, 21 Oct 2021 12:40:37 +0000

swh-objstorage (0.2.3-1~swh1) unstable-swh; urgency=medium

  * New upstream release 0.2.3     - (tagged by Antoine Lambert
    <antoine.lambert@inria.fr> on 2021-04-29 14:32:26 +0200)
  * Upstream changes:     - version 0.2.3

 -- Software Heritage autobuilder (on jenkins-debian1) <jenkins@jenkins-debian1.internal.softwareheritage.org>  Thu, 29 Apr 2021 12:35:48 +0000

swh-objstorage (0.2.2-1~swh1) unstable-swh; urgency=medium

  * New upstream release 0.2.2     - (tagged by Nicolas Dandrimont
    <nicolas@dandrimont.eu> on 2020-10-09 12:26:41 +0200)
  * Upstream changes:     - Release swh.objstorage 0.2.2     - Deprecate
    the `args` argument to swh.objstorage.factory.get_objstorage in     -
    favor of using plain keyword arguments.     - linting and isorting
    fixes

 -- Software Heritage autobuilder (on jenkins-debian1) <jenkins@jenkins-debian1.internal.softwareheritage.org>  Fri, 09 Oct 2020 10:29:22 +0000

swh-objstorage (0.2.1-1~swh1) unstable-swh; urgency=medium

  * New upstream release 0.2.1     - (tagged by David Douard
    <david.douard@sdfa3.org> on 2020-09-24 12:03:47 +0200)
  * Upstream changes:     - v0.2.1

 -- Software Heritage autobuilder (on jenkins-debian1) <jenkins@jenkins-debian1.internal.softwareheritage.org>  Thu, 24 Sep 2020 10:07:24 +0000

swh-objstorage (0.2.0-1~swh1) unstable-swh; urgency=medium

  * New upstream release 0.2.0     - (tagged by David Douard
    <david.douard@sdfa3.org> on 2020-09-14 10:01:38 +0200)
  * Upstream changes:     - v0.2.0

 -- Software Heritage autobuilder (on jenkins-debian1) <jenkins@jenkins-debian1.internal.softwareheritage.org>  Mon, 14 Sep 2020 08:04:36 +0000

swh-objstorage (0.1.1-1~swh1) unstable-swh; urgency=medium

  * New upstream release 0.1.1     - (tagged by Nicolas Dandrimont
    <nicolas@dandrimont.eu> on 2020-05-15 14:41:30 +0200)
  * Upstream changes:     - Release swh.objstorage v0.1.1     - Fix
    TOCTOU in azure objstorage backend     - Fix pep8 violation

 -- Software Heritage autobuilder (on jenkins-debian1) <jenkins@jenkins-debian1.internal.softwareheritage.org>  Fri, 15 May 2020 12:45:00 +0000

swh-objstorage (0.1.0-1~swh2) unstable-swh; urgency=medium

  * Bump minimum version of python3-azure-storage

 -- Nicolas Dandrimont <olasd@debian.org>  Tue, 05 May 2020 12:11:46 +0200

swh-objstorage (0.1.0-1~swh1) unstable-swh; urgency=medium

  * New upstream release 0.1.0     - (tagged by Nicolas Dandrimont
    <nicolas@dandrimont.eu> on 2020-05-05 11:18:30 +0200)
  * Upstream changes:     - Release swh.objstorage v0.1.0     - port
    swh.objstorage to newer azure.storage.blob     - cleanup black
    python3.7

 -- Software Heritage autobuilder (on jenkins-debian1) <jenkins@jenkins-debian1.internal.softwareheritage.org>  Tue, 05 May 2020 09:22:06 +0000

swh-objstorage (0.0.43-1~swh1) unstable-swh; urgency=medium

  * New upstream release 0.0.43     - (tagged by David Douard
    <david.douard@sdfa3.org> on 2020-04-27 16:07:11 +0200)
  * Upstream changes:     - v0.0.43

 -- Software Heritage autobuilder (on jenkins-debian1) <jenkins@jenkins-debian1.internal.softwareheritage.org>  Mon, 27 Apr 2020 14:10:17 +0000

swh-objstorage (0.0.42-1~swh1) unstable-swh; urgency=medium

  * New upstream release 0.0.42     - (tagged by Antoine R. Dumont
    (@ardumont) <antoine.romain.dumont@gmail.com> on 2020-02-25 13:26:26
    +0100)
  * Upstream changes:     - v0.0.42     - backends.azure: Drop
    unnecessary logs

 -- Software Heritage autobuilder (on jenkins-debian1) <jenkins@jenkins-debian1.internal.softwareheritage.org>  Tue, 25 Feb 2020 12:31:15 +0000

swh-objstorage (0.0.41-1~swh1) unstable-swh; urgency=medium

  * New upstream release 0.0.41     - (tagged by Valentin Lorentz
    <vlorentz@softwareheritage.org> on 2020-02-19 15:16:55 +0100)
  * Upstream changes:     - v0.0.41     - * Handle ObjNotFoundError and
    Error as client errors instead of server errors.

 -- Software Heritage autobuilder (on jenkins-debian1) <jenkins@jenkins-debian1.internal.softwareheritage.org>  Wed, 19 Feb 2020 14:20:09 +0000

swh-objstorage (0.0.40-1~swh1) unstable-swh; urgency=medium

  * New upstream release 0.0.40     - (tagged by Antoine R. Dumont
    (@ardumont) <antoine.romain.dumont@gmail.com> on 2020-02-07 15:28:15
    +0100)
  * Upstream changes:     - v0.0.40     - objstorage: Return summary of
    batched object added to the store     - Add a pre-commit config file
    - Migrate tox.ini to extras = xxx instead of deps = .[testing]     -
    Include all requirements in MANIFEST.in

 -- Software Heritage autobuilder (on jenkins-debian1) <jenkins@jenkins-debian1.internal.softwareheritage.org>  Fri, 07 Feb 2020 14:33:17 +0000

swh-objstorage (0.0.39-1~swh1) unstable-swh; urgency=medium

  * New upstream release 0.0.39     - (tagged by Nicolas Dandrimont
    <nicolas@dandrimont.eu> on 2019-11-07 17:18:22 +0100)
  * Upstream changes:     - Release swh.objstorage v0.0.39     - support
    path prefixes in libcloud objstorage     - use Python 3.6+ type
    annotations

 -- Software Heritage autobuilder (on jenkins-debian1) <jenkins@jenkins-debian1.internal.softwareheritage.org>  Thu, 07 Nov 2019 16:21:44 +0000

swh-objstorage (0.0.38-1~swh1) unstable-swh; urgency=medium

  * New upstream release 0.0.38     - (tagged by Nicolas Dandrimont
    <nicolas@dandrimont.eu> on 2019-10-02 13:28:52 +0200)
  * Upstream changes:     - Release swh.objstorage v0.0.38     - Support
    pluggable compression on all backends

 -- Software Heritage autobuilder (on jenkins-debian1) <jenkins@jenkins-debian1.internal.softwareheritage.org>  Wed, 02 Oct 2019 11:33:21 +0000

swh-objstorage (0.0.37-1~swh1) unstable-swh; urgency=medium

  * New upstream release 0.0.37     - (tagged by Stefano Zacchiroli
    <zack@upsilon.cc> on 2019-09-27 10:21:32 +0200)
  * Upstream changes:     - v0.0.37     - init.py: switch to documented
    way of extending path

 -- Software Heritage autobuilder (on jenkins-debian1) <jenkins@jenkins-debian1.internal.softwareheritage.org>  Fri, 27 Sep 2019 08:27:07 +0000

swh-objstorage (0.0.36-1~swh1) unstable-swh; urgency=medium

  * New upstream release 0.0.36     - (tagged by Stefano Zacchiroli
    <zack@upsilon.cc> on 2019-09-24 10:53:19 +0200)
  * Upstream changes:     - v0.0.36     - * MockBlockBlobService: make
    data a protected _data attribute     - * typing: convert a
    swh.objstorage variable annotation to comment style     - * typing:
    minimal changes to make a no-op mypy run pass     - * fix typos in
    docstrings and sample paths     - * fix docstring typos (courtesy of
    codespell)

 -- Software Heritage autobuilder (on jenkins-debian1) <jenkins@jenkins-debian1.internal.softwareheritage.org>  Tue, 24 Sep 2019 08:59:27 +0000

swh-objstorage (0.0.35-1~swh1) unstable-swh; urgency=medium

  * New upstream release 0.0.35     - (tagged by Antoine R. Dumont
    (@ardumont) <antoine.romain.dumont@gmail.com> on 2019-09-13 10:57:27
    +0200)
  * Upstream changes:     - v0.0.35     - Remove override of
    S3.namespace.     - Monkey-patch libcloud's signature of S3
    requests.     - api: Use RPC* classes instead of deprecated
    SWHRemoteAPI     - Remove :py3 qualifier from the tox test
    environment configuration     - add code of conduct document     -
    CONTRIBUTORS: add Quentin Campos

 -- Software Heritage autobuilder (on jenkins-debian1) <jenkins@jenkins-debian1.internal.softwareheritage.org>  Fri, 13 Sep 2019 09:00:55 +0000

swh-objstorage (0.0.34-1~swh1) unstable-swh; urgency=medium

  * New upstream release 0.0.34     - (tagged by Nicolas Dandrimont
    <nicolas@dandrimont.eu> on 2019-06-19 16:12:05 +0200)
  * Upstream changes:     - Release swh.objstorage v0.0.34     - Data
    reliability fix for the pathslicing objstorage     - Several
    improvements in the pathslicing check method

 -- Software Heritage autobuilder (on jenkins-debian1) <jenkins@jenkins-debian1.internal.softwareheritage.org>  Wed, 19 Jun 2019 14:21:23 +0000

swh-objstorage (0.0.33-1~swh1) unstable-swh; urgency=medium

  * New upstream release 0.0.33     - (tagged by Valentin Lorentz
    <vlorentz@softwareheritage.org> on 2019-05-17 13:30:48 +0200)
  * Upstream changes:     - Update import of
    swh.core.api.tests.server_testing.

 -- Software Heritage autobuilder (on jenkins-debian1) <jenkins@jenkins-debian1.internal.softwareheritage.org>  Fri, 17 May 2019 11:39:40 +0000

swh-objstorage (0.0.31-1~swh2) unstable-swh; urgency=medium

  * Update to account for backend submodules moving

 -- Nicolas Dandrimont <olasd@debian.org>  Thu, 28 Mar 2019 16:01:37 +0100

swh-objstorage (0.0.31-1~swh1) unstable-swh; urgency=medium

  * New upstream release 0.0.31     - (tagged by Nicolas Dandrimont
    <nicolas@dandrimont.eu> on 2019-03-28 15:53:44 +0100)
  * Upstream changes:     - Release swh.objstorage v0.0.31     - Lots of
    big and small fixes, but most importantly, addition of statsd probes
    on     - the RPC backend endpoints.

 -- Software Heritage autobuilder (on jenkins-debian1) <jenkins@jenkins-debian1.internal.softwareheritage.org>  Thu, 28 Mar 2019 14:57:43 +0000

swh-objstorage (0.0.30-1~swh1) unstable-swh; urgency=medium

  * New upstream release 0.0.30     - (tagged by Antoine R. Dumont
    (@ardumont) <antoine.romain.dumont@gmail.com> on 2019-02-22 10:58:36
    +0100)
  * Upstream changes:     - v0.0.30     - swh.objstorage: Make the api
    use explicit configuration (+ checks)

 -- Software Heritage autobuilder (on jenkins-debian1) <jenkins@jenkins-debian1.internal.softwareheritage.org>  Fri, 22 Feb 2019 10:07:32 +0000

swh-objstorage (0.0.29-1~swh2) unstable-swh; urgency=medium

  * Update packaging to use pytest

 -- Nicolas Dandrimont <olasd@debian.org>  Wed, 09 Jan 2019 18:57:24 +0100

swh-objstorage (0.0.29-1~swh1) unstable-swh; urgency=medium

  * New upstream release 0.0.29     - (tagged by Nicolas Dandrimont
    <nicolas@dandrimont.eu> on 2019-01-09 18:39:07 +0100)
  * Upstream changes:     - Release swh.objstorage v0.0.29     - Remove
    Debian packaging metadata from the main tarballs

 -- Software Heritage autobuilder (on jenkins-debian1) <jenkins@jenkins-debian1.internal.softwareheritage.org>  Wed, 09 Jan 2019 17:44:02 +0000

swh-objstorage (0.0.28-1~swh1) unstable-swh; urgency=medium

  * v0.0.28
  * swh.objstorage: Align config 'cls' key class for memory objstorage
  * swh.objstorage: Migrate to latest swh.model.hashutil.MultiHash
  * tests: migrate to pytest

 -- Antoine R. Dumont (@ardumont) <antoine.romain.dumont@gmail.com>  Thu, 29 Nov 2018 17:30:08 +0100

swh-objstorage (0.0.27-1~swh1) unstable-swh; urgency=medium

  * Release swh.objstorage v0.0.27
  * Update metaclass for RemoteObjStorage
  * Better test requirements
  * Improve error handling when some dependencies are missing

 -- Nicolas Dandrimont <nicolas@dandrimont.eu>  Thu, 11 Oct 2018 16:40:09 +0200

swh-objstorage (0.0.26-1~swh1) unstable-swh; urgency=medium

  * Release swh.objstorage v0.0.26
  * Use a less surprising striping order for striping objstorage
  * Split off the rados objstorage to another package

 -- Nicolas Dandrimont <nicolas@dandrimont.eu>  Mon, 18 Jun 2018 16:32:20 +0200

swh-objstorage (0.0.25-1~swh1) unstable-swh; urgency=medium

  * Release swh-objstorage v0.0.25
  * Ceph objstorage implementation
  * Striping objstorage implementation
  * Azure performance improvements
  * Multiplexer performance improvements

 -- Nicolas Dandrimont <nicolas@dandrimont.eu>  Sat, 12 May 2018 18:02:59 +0200

swh-objstorage (0.0.24-1~swh1) unstable-swh; urgency=medium

  * version 0.0.24

 -- Antoine Pietri <antoine.pietri1@gmail.com>  Fri, 01 Dec 2017 14:39:35 +0100

swh-objstorage (0.0.23-1~swh1) unstable-swh; urgency=medium

  * Release swh.objstorage version 0.0.23
  * Update packaging runes

 -- Nicolas Dandrimont <nicolas@dandrimont.eu>  Thu, 12 Oct 2017 18:08:00 +0200

swh-objstorage (0.0.22-1~swh1) unstable-swh; urgency=medium

  * Release swh.objstorage v0.0.22
  * Move the checker to the archiver module
  * Prepare building for stretch

 -- Nicolas Dandrimont <nicolas@dandrimont.eu>  Fri, 30 Jun 2017 14:37:55 +0200

swh-objstorage (0.0.21-1~swh1) unstable-swh; urgency=medium

  * Release swh.objstorage v0.0.21
  * Add a client_max_size configuration to override the aiohttp default

 -- Nicolas Dandrimont <nicolas@dandrimont.eu>  Mon, 19 Jun 2017 19:49:12 +0200

swh-objstorage (0.0.20-1~swh1) unstable-swh; urgency=medium

  * Release swh.objstorage v0.0.20
  * Add an entrypoint for deployment with gunicorn

 -- Nicolas Dandrimont <nicolas@dandrimont.eu>  Tue, 13 Jun 2017 16:05:48 +0200

swh-objstorage (0.0.19-1~swh1) unstable-swh; urgency=medium

  * Release swh.objstorage v0.0.19
  * move from flask to aiohttp

 -- Nicolas Dandrimont <nicolas@dandrimont.eu>  Tue, 13 Jun 2017 15:41:08 +0200

swh-objstorage (0.0.18-1~swh1) unstable-swh; urgency=medium

  * Release swh.objstorage v0.0.18
  * Use swh.model.hashutil instead of swh.core.hashutil

 -- Nicolas Dandrimont <nicolas@dandrimont.eu>  Fri, 07 Apr 2017 14:22:19 +0200

swh-objstorage (0.0.17-1~swh1) unstable-swh; urgency=medium

  * v0.0.17
  * Refactoring some common code into swh.core + adaptation api calls in
  * swh.objstorage

 -- Antoine R. Dumont (@ardumont) <antoine.romain.dumont@gmail.com>  Thu, 26 Jan 2017 15:01:42 +0100

swh-objstorage (0.0.16-1~swh1) unstable-swh; urgency=medium

  * v0.0.16
  * Default configuration is now a yml file

 -- Antoine R. Dumont (@ardumont) <antoine.romain.dumont@gmail.com>  Thu, 05 Jan 2017 16:43:25 +0100

swh-objstorage (0.0.15-1~swh1) unstable-swh; urgency=medium

  * v0.0.15
  * Configuration normalization

 -- Antoine R. Dumont (@ardumont) <antoine.romain.dumont@gmail.com>  Mon, 19 Dec 2016 11:33:35 +0100

swh-objstorage (0.0.14-1~swh1) unstable-swh; urgency=medium

  * v0.0.14

 -- Antoine R. Dumont (@ardumont) <antoine.romain.dumont@gmail.com>  Fri, 11 Nov 2016 02:08:55 +0100

swh-objstorage (0.0.13-1~swh1) unstable-swh; urgency=medium

  * v0.0.13
  * Fix wrong implementation contract on reading content from
  * objstorage (sending hex id instead of bytes id)

 -- Antoine R. Dumont (@ardumont) <antoine.romain.dumont@gmail.com>  Fri, 30 Sep 2016 15:14:35 +0200

swh-objstorage (0.0.12-1~swh1) unstable-swh; urgency=medium

  * Release swh.objstorage v0.0.12
  * Make optional dependencies really optional

 -- Nicolas Dandrimont <nicolas@dandrimont.eu>  Fri, 23 Sep 2016 14:26:05 +0200

swh-objstorage (0.0.11-1~swh1) unstable-swh; urgency=medium

  * v0.0.11
  * multiplexer: Simplify filter setup logic
  * Make objstorage remote api configuration compliant
  * objstorage-azure: Fix implementation for missing blob

 -- Antoine R. Dumont (@ardumont) <antoine.romain.dumont@gmail.com>  Tue, 20 Sep 2016 13:45:19 +0200

swh-objstorage (0.0.10-1~swh1) unstable-swh; urgency=medium

  * v0.0.10
  * d/control: Add missing debian dependency

 -- Antoine R. Dumont (@ardumont) <antoine.romain.dumont@gmail.com>  Wed, 14 Sep 2016 13:47:39 +0200

swh-objstorage (0.0.9-1~swh1) unstable-swh; urgency=medium

  * v0.0.9
  * Add objstorage_azure instance

 -- Antoine R. Dumont (@ardumont) <antoine.romain.dumont@gmail.com>  Tue, 13 Sep 2016 15:47:17 +0200

swh-objstorage (0.0.8-1~swh1) unstable-swh; urgency=medium

  * v0.0.8
  * Create new package python3-swh.objstorage.cloud
  * Add tests on cloud modules

 -- Antoine R. Dumont (@ardumont) <antoine.romain.dumont@gmail.com>  Tue, 06 Sep 2016 16:27:59 +0200

swh-objstorage (0.0.7-1~swh1) unstable-swh; urgency=medium

  * v0.0.7
  * Fix missing .items() to iterate over dict in RepairContentChecker

 -- Antoine R. Dumont (@ardumont) <antoine.romain.dumont@gmail.com>  Fri, 26 Aug 2016 11:33:22 +0200

swh-objstorage (0.0.6-1~swh1) unstable-swh; urgency=medium

  * v0.0.6
  * d/control: Add missing dependency on swh.storage.archiver

 -- Antoine R. Dumont (@ardumont) <antoine.romain.dumont@gmail.com>  Thu, 25 Aug 2016 16:41:03 +0200

swh-objstorage (0.0.5-1~swh1) unstable-swh; urgency=medium

  * v0.0.5
  * d/control: Package python3-swh.storage.checker

 -- Antoine R. Dumont (@ardumont) <antoine.romain.dumont@gmail.com>  Thu, 25 Aug 2016 16:34:41 +0200

swh-objstorage (0.0.4-1~swh1) unstable-swh; urgency=medium

  * v0.0.4
  * Fix configuration path to look for in
  * /etc/softwareheritage/objstorage/*_checker.yml

 -- Antoine R. Dumont (@ardumont) <antoine.romain.dumont@gmail.com>  Thu, 25 Aug 2016 12:08:13 +0200

swh-objstorage (0.0.3-1~swh1) unstable-swh; urgency=medium

  * v0.0.3
  * Separate configuration file per checker nature
  * Add missing call to super class's method to log information
  * Fix click option and argument

 -- Antoine R. Dumont (@ardumont) <antoine.romain.dumont@gmail.com>  Wed, 24 Aug 2016 16:32:42 +0200

swh-objstorage (0.0.2-1~swh1) unstable-swh; urgency=medium

  * Release swh.objstorage v0.0.2
  * Various enhancements to base classes
  * Add implementation of a cloud object storage

 -- Nicolas Dandrimont <nicolas@dandrimont.eu>  Fri, 19 Aug 2016 11:30:31 +0200

swh-objstorage (0.0.1-1~swh1) unstable-swh; urgency=medium

  * Initial release
  * v0.0.1
  * First version of the independent object storage

 -- Quentin Campos <qcampos@etud.u-pem.fr>  Thu, 23 Jun 2016 16:30:47 +0200<|MERGE_RESOLUTION|>--- conflicted
+++ resolved
@@ -1,10 +1,3 @@
-<<<<<<< HEAD
-swh-objstorage (1.0.3-2~swh1~bpo10+1) buster-swh; urgency=medium
-
-  * Rebuild for buster-swh
-
- -- Software Heritage autobuilder (on jenkins-debian1) <jenkins@jenkins-debian1.internal.softwareheritage.org>  Thu, 03 Mar 2022 17:27:47 +0000
-=======
 swh-objstorage (1.0.4-1~swh1) unstable-swh; urgency=medium
 
   * New upstream release 1.0.4     - (tagged by Nicolas Dandrimont
@@ -13,7 +6,6 @@
     flask app
 
  -- Software Heritage autobuilder (on jenkins-debian1) <jenkins@jenkins-debian1.internal.softwareheritage.org>  Thu, 03 Mar 2022 17:54:34 +0000
->>>>>>> 60341c30
 
 swh-objstorage (1.0.3-2~swh1) unstable-swh; urgency=medium
 
