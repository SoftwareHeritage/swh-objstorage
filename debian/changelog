<<<<<<< HEAD
swh-objstorage (0.1.0-1~swh1~bpo10+1) buster-swh; urgency=medium

  * Rebuild for buster-swh

 -- Software Heritage autobuilder (on jenkins-debian1) <jenkins@jenkins-debian1.internal.softwareheritage.org>  Tue, 05 May 2020 09:24:22 +0000
=======
swh-objstorage (0.1.0-1~swh2) unstable-swh; urgency=medium

  * Bump minimum version of python3-azure-storage

 -- Nicolas Dandrimont <olasd@debian.org>  Tue, 05 May 2020 12:11:46 +0200
>>>>>>> e9f27601

swh-objstorage (0.1.0-1~swh1) unstable-swh; urgency=medium

  * New upstream release 0.1.0     - (tagged by Nicolas Dandrimont
    <nicolas@dandrimont.eu> on 2020-05-05 11:18:30 +0200)
  * Upstream changes:     - Release swh.objstorage v0.1.0     - port
    swh.objstorage to newer azure.storage.blob     - cleanup black
    python3.7

 -- Software Heritage autobuilder (on jenkins-debian1) <jenkins@jenkins-debian1.internal.softwareheritage.org>  Tue, 05 May 2020 09:22:06 +0000

swh-objstorage (0.0.43-1~swh1) unstable-swh; urgency=medium

  * New upstream release 0.0.43     - (tagged by David Douard
    <david.douard@sdfa3.org> on 2020-04-27 16:07:11 +0200)
  * Upstream changes:     - v0.0.43

 -- Software Heritage autobuilder (on jenkins-debian1) <jenkins@jenkins-debian1.internal.softwareheritage.org>  Mon, 27 Apr 2020 14:10:17 +0000

swh-objstorage (0.0.42-1~swh1) unstable-swh; urgency=medium

  * New upstream release 0.0.42     - (tagged by Antoine R. Dumont
    (@ardumont) <antoine.romain.dumont@gmail.com> on 2020-02-25 13:26:26
    +0100)
  * Upstream changes:     - v0.0.42     - backends.azure: Drop
    unnecessary logs

 -- Software Heritage autobuilder (on jenkins-debian1) <jenkins@jenkins-debian1.internal.softwareheritage.org>  Tue, 25 Feb 2020 12:31:15 +0000

swh-objstorage (0.0.41-1~swh1) unstable-swh; urgency=medium

  * New upstream release 0.0.41     - (tagged by Valentin Lorentz
    <vlorentz@softwareheritage.org> on 2020-02-19 15:16:55 +0100)
  * Upstream changes:     - v0.0.41     - * Handle ObjNotFoundError and
    Error as client errors instead of server errors.

 -- Software Heritage autobuilder (on jenkins-debian1) <jenkins@jenkins-debian1.internal.softwareheritage.org>  Wed, 19 Feb 2020 14:20:09 +0000

swh-objstorage (0.0.40-1~swh1) unstable-swh; urgency=medium

  * New upstream release 0.0.40     - (tagged by Antoine R. Dumont
    (@ardumont) <antoine.romain.dumont@gmail.com> on 2020-02-07 15:28:15
    +0100)
  * Upstream changes:     - v0.0.40     - objstorage: Return summary of
    batched object added to the store     - Add a pre-commit config file
    - Migrate tox.ini to extras = xxx instead of deps = .[testing]     -
    Include all requirements in MANIFEST.in

 -- Software Heritage autobuilder (on jenkins-debian1) <jenkins@jenkins-debian1.internal.softwareheritage.org>  Fri, 07 Feb 2020 14:33:17 +0000

swh-objstorage (0.0.39-1~swh1) unstable-swh; urgency=medium

  * New upstream release 0.0.39     - (tagged by Nicolas Dandrimont
    <nicolas@dandrimont.eu> on 2019-11-07 17:18:22 +0100)
  * Upstream changes:     - Release swh.objstorage v0.0.39     - support
    path prefixes in libcloud objstorage     - use Python 3.6+ type
    annotations

 -- Software Heritage autobuilder (on jenkins-debian1) <jenkins@jenkins-debian1.internal.softwareheritage.org>  Thu, 07 Nov 2019 16:21:44 +0000

swh-objstorage (0.0.38-1~swh1) unstable-swh; urgency=medium

  * New upstream release 0.0.38     - (tagged by Nicolas Dandrimont
    <nicolas@dandrimont.eu> on 2019-10-02 13:28:52 +0200)
  * Upstream changes:     - Release swh.objstorage v0.0.38     - Support
    pluggable compression on all backends

 -- Software Heritage autobuilder (on jenkins-debian1) <jenkins@jenkins-debian1.internal.softwareheritage.org>  Wed, 02 Oct 2019 11:33:21 +0000

swh-objstorage (0.0.37-1~swh1) unstable-swh; urgency=medium

  * New upstream release 0.0.37     - (tagged by Stefano Zacchiroli
    <zack@upsilon.cc> on 2019-09-27 10:21:32 +0200)
  * Upstream changes:     - v0.0.37     - init.py: switch to documented
    way of extending path

 -- Software Heritage autobuilder (on jenkins-debian1) <jenkins@jenkins-debian1.internal.softwareheritage.org>  Fri, 27 Sep 2019 08:27:07 +0000

swh-objstorage (0.0.36-1~swh1) unstable-swh; urgency=medium

  * New upstream release 0.0.36     - (tagged by Stefano Zacchiroli
    <zack@upsilon.cc> on 2019-09-24 10:53:19 +0200)
  * Upstream changes:     - v0.0.36     - * MockBlockBlobService: make
    data a protected _data attribute     - * typing: convert a
    swh.objstorage variable annotation to comment style     - * typing:
    minimal changes to make a no-op mypy run pass     - * fix typos in
    docstrings and sample paths     - * fix docstring typos (courtesy of
    codespell)

 -- Software Heritage autobuilder (on jenkins-debian1) <jenkins@jenkins-debian1.internal.softwareheritage.org>  Tue, 24 Sep 2019 08:59:27 +0000

swh-objstorage (0.0.35-1~swh1) unstable-swh; urgency=medium

  * New upstream release 0.0.35     - (tagged by Antoine R. Dumont
    (@ardumont) <antoine.romain.dumont@gmail.com> on 2019-09-13 10:57:27
    +0200)
  * Upstream changes:     - v0.0.35     - Remove override of
    S3.namespace.     - Monkey-patch libcloud's signature of S3
    requests.     - api: Use RPC* classes instead of deprecated
    SWHRemoteAPI     - Remove :py3 qualifier from the tox test
    environment configuration     - add code of conduct document     -
    CONTRIBUTORS: add Quentin Campos

 -- Software Heritage autobuilder (on jenkins-debian1) <jenkins@jenkins-debian1.internal.softwareheritage.org>  Fri, 13 Sep 2019 09:00:55 +0000

swh-objstorage (0.0.34-1~swh1) unstable-swh; urgency=medium

  * New upstream release 0.0.34     - (tagged by Nicolas Dandrimont
    <nicolas@dandrimont.eu> on 2019-06-19 16:12:05 +0200)
  * Upstream changes:     - Release swh.objstorage v0.0.34     - Data
    reliability fix for the pathslicing objstorage     - Several
    improvements in the pathslicing check method

 -- Software Heritage autobuilder (on jenkins-debian1) <jenkins@jenkins-debian1.internal.softwareheritage.org>  Wed, 19 Jun 2019 14:21:23 +0000

swh-objstorage (0.0.33-1~swh1) unstable-swh; urgency=medium

  * New upstream release 0.0.33     - (tagged by Valentin Lorentz
    <vlorentz@softwareheritage.org> on 2019-05-17 13:30:48 +0200)
  * Upstream changes:     - Update import of
    swh.core.api.tests.server_testing.

 -- Software Heritage autobuilder (on jenkins-debian1) <jenkins@jenkins-debian1.internal.softwareheritage.org>  Fri, 17 May 2019 11:39:40 +0000

swh-objstorage (0.0.31-1~swh2) unstable-swh; urgency=medium

  * Update to account for backend submodules moving

 -- Nicolas Dandrimont <olasd@debian.org>  Thu, 28 Mar 2019 16:01:37 +0100

swh-objstorage (0.0.31-1~swh1) unstable-swh; urgency=medium

  * New upstream release 0.0.31     - (tagged by Nicolas Dandrimont
    <nicolas@dandrimont.eu> on 2019-03-28 15:53:44 +0100)
  * Upstream changes:     - Release swh.objstorage v0.0.31     - Lots of
    big and small fixes, but most importantly, addition of statsd probes
    on     - the RPC backend endpoints.

 -- Software Heritage autobuilder (on jenkins-debian1) <jenkins@jenkins-debian1.internal.softwareheritage.org>  Thu, 28 Mar 2019 14:57:43 +0000

swh-objstorage (0.0.30-1~swh1) unstable-swh; urgency=medium

  * New upstream release 0.0.30     - (tagged by Antoine R. Dumont
    (@ardumont) <antoine.romain.dumont@gmail.com> on 2019-02-22 10:58:36
    +0100)
  * Upstream changes:     - v0.0.30     - swh.objstorage: Make the api
    use explicit configuration (+ checks)

 -- Software Heritage autobuilder (on jenkins-debian1) <jenkins@jenkins-debian1.internal.softwareheritage.org>  Fri, 22 Feb 2019 10:07:32 +0000

swh-objstorage (0.0.29-1~swh2) unstable-swh; urgency=medium

  * Update packaging to use pytest

 -- Nicolas Dandrimont <olasd@debian.org>  Wed, 09 Jan 2019 18:57:24 +0100

swh-objstorage (0.0.29-1~swh1) unstable-swh; urgency=medium

  * New upstream release 0.0.29     - (tagged by Nicolas Dandrimont
    <nicolas@dandrimont.eu> on 2019-01-09 18:39:07 +0100)
  * Upstream changes:     - Release swh.objstorage v0.0.29     - Remove
    Debian packaging metadata from the main tarballs

 -- Software Heritage autobuilder (on jenkins-debian1) <jenkins@jenkins-debian1.internal.softwareheritage.org>  Wed, 09 Jan 2019 17:44:02 +0000

swh-objstorage (0.0.28-1~swh1) unstable-swh; urgency=medium

  * v0.0.28
  * swh.objstorage: Align config 'cls' key class for memory objstorage
  * swh.objstorage: Migrate to latest swh.model.hashutil.MultiHash
  * tests: migrate to pytest

 -- Antoine R. Dumont (@ardumont) <antoine.romain.dumont@gmail.com>  Thu, 29 Nov 2018 17:30:08 +0100

swh-objstorage (0.0.27-1~swh1) unstable-swh; urgency=medium

  * Release swh.objstorage v0.0.27
  * Update metaclass for RemoteObjStorage
  * Better test requirements
  * Improve error handling when some dependencies are missing

 -- Nicolas Dandrimont <nicolas@dandrimont.eu>  Thu, 11 Oct 2018 16:40:09 +0200

swh-objstorage (0.0.26-1~swh1) unstable-swh; urgency=medium

  * Release swh.objstorage v0.0.26
  * Use a less surprising striping order for striping objstorage
  * Split off the rados objstorage to another package

 -- Nicolas Dandrimont <nicolas@dandrimont.eu>  Mon, 18 Jun 2018 16:32:20 +0200

swh-objstorage (0.0.25-1~swh1) unstable-swh; urgency=medium

  * Release swh-objstorage v0.0.25
  * Ceph objstorage implementation
  * Striping objstorage implementation
  * Azure performance improvements
  * Multiplexer performance improvements

 -- Nicolas Dandrimont <nicolas@dandrimont.eu>  Sat, 12 May 2018 18:02:59 +0200

swh-objstorage (0.0.24-1~swh1) unstable-swh; urgency=medium

  * version 0.0.24

 -- Antoine Pietri <antoine.pietri1@gmail.com>  Fri, 01 Dec 2017 14:39:35 +0100

swh-objstorage (0.0.23-1~swh1) unstable-swh; urgency=medium

  * Release swh.objstorage version 0.0.23
  * Update packaging runes

 -- Nicolas Dandrimont <nicolas@dandrimont.eu>  Thu, 12 Oct 2017 18:08:00 +0200

swh-objstorage (0.0.22-1~swh1) unstable-swh; urgency=medium

  * Release swh.objstorage v0.0.22
  * Move the checker to the archiver module
  * Prepare building for stretch

 -- Nicolas Dandrimont <nicolas@dandrimont.eu>  Fri, 30 Jun 2017 14:37:55 +0200

swh-objstorage (0.0.21-1~swh1) unstable-swh; urgency=medium

  * Release swh.objstorage v0.0.21
  * Add a client_max_size configuration to override the aiohttp default

 -- Nicolas Dandrimont <nicolas@dandrimont.eu>  Mon, 19 Jun 2017 19:49:12 +0200

swh-objstorage (0.0.20-1~swh1) unstable-swh; urgency=medium

  * Release swh.objstorage v0.0.20
  * Add an entrypoint for deployment with gunicorn

 -- Nicolas Dandrimont <nicolas@dandrimont.eu>  Tue, 13 Jun 2017 16:05:48 +0200

swh-objstorage (0.0.19-1~swh1) unstable-swh; urgency=medium

  * Release swh.objstorage v0.0.19
  * move from flask to aiohttp

 -- Nicolas Dandrimont <nicolas@dandrimont.eu>  Tue, 13 Jun 2017 15:41:08 +0200

swh-objstorage (0.0.18-1~swh1) unstable-swh; urgency=medium

  * Release swh.objstorage v0.0.18
  * Use swh.model.hashutil instead of swh.core.hashutil

 -- Nicolas Dandrimont <nicolas@dandrimont.eu>  Fri, 07 Apr 2017 14:22:19 +0200

swh-objstorage (0.0.17-1~swh1) unstable-swh; urgency=medium

  * v0.0.17
  * Refactoring some common code into swh.core + adaptation api calls in
  * swh.objstorage

 -- Antoine R. Dumont (@ardumont) <antoine.romain.dumont@gmail.com>  Thu, 26 Jan 2017 15:01:42 +0100

swh-objstorage (0.0.16-1~swh1) unstable-swh; urgency=medium

  * v0.0.16
  * Default configuration is now a yml file

 -- Antoine R. Dumont (@ardumont) <antoine.romain.dumont@gmail.com>  Thu, 05 Jan 2017 16:43:25 +0100

swh-objstorage (0.0.15-1~swh1) unstable-swh; urgency=medium

  * v0.0.15
  * Configuration normalization

 -- Antoine R. Dumont (@ardumont) <antoine.romain.dumont@gmail.com>  Mon, 19 Dec 2016 11:33:35 +0100

swh-objstorage (0.0.14-1~swh1) unstable-swh; urgency=medium

  * v0.0.14

 -- Antoine R. Dumont (@ardumont) <antoine.romain.dumont@gmail.com>  Fri, 11 Nov 2016 02:08:55 +0100

swh-objstorage (0.0.13-1~swh1) unstable-swh; urgency=medium

  * v0.0.13
  * Fix wrong implementation contract on reading content from
  * objstorage (sending hex id instead of bytes id)

 -- Antoine R. Dumont (@ardumont) <antoine.romain.dumont@gmail.com>  Fri, 30 Sep 2016 15:14:35 +0200

swh-objstorage (0.0.12-1~swh1) unstable-swh; urgency=medium

  * Release swh.objstorage v0.0.12
  * Make optional dependencies really optional

 -- Nicolas Dandrimont <nicolas@dandrimont.eu>  Fri, 23 Sep 2016 14:26:05 +0200

swh-objstorage (0.0.11-1~swh1) unstable-swh; urgency=medium

  * v0.0.11
  * multiplexer: Simplify filter setup logic
  * Make objstorage remote api configuration compliant
  * objstorage-azure: Fix implementation for missing blob

 -- Antoine R. Dumont (@ardumont) <antoine.romain.dumont@gmail.com>  Tue, 20 Sep 2016 13:45:19 +0200

swh-objstorage (0.0.10-1~swh1) unstable-swh; urgency=medium

  * v0.0.10
  * d/control: Add missing debian dependency

 -- Antoine R. Dumont (@ardumont) <antoine.romain.dumont@gmail.com>  Wed, 14 Sep 2016 13:47:39 +0200

swh-objstorage (0.0.9-1~swh1) unstable-swh; urgency=medium

  * v0.0.9
  * Add objstorage_azure instance

 -- Antoine R. Dumont (@ardumont) <antoine.romain.dumont@gmail.com>  Tue, 13 Sep 2016 15:47:17 +0200

swh-objstorage (0.0.8-1~swh1) unstable-swh; urgency=medium

  * v0.0.8
  * Create new package python3-swh.objstorage.cloud
  * Add tests on cloud modules

 -- Antoine R. Dumont (@ardumont) <antoine.romain.dumont@gmail.com>  Tue, 06 Sep 2016 16:27:59 +0200

swh-objstorage (0.0.7-1~swh1) unstable-swh; urgency=medium

  * v0.0.7
  * Fix missing .items() to iterate over dict in RepairContentChecker

 -- Antoine R. Dumont (@ardumont) <antoine.romain.dumont@gmail.com>  Fri, 26 Aug 2016 11:33:22 +0200

swh-objstorage (0.0.6-1~swh1) unstable-swh; urgency=medium

  * v0.0.6
  * d/control: Add missing dependency on swh.storage.archiver

 -- Antoine R. Dumont (@ardumont) <antoine.romain.dumont@gmail.com>  Thu, 25 Aug 2016 16:41:03 +0200

swh-objstorage (0.0.5-1~swh1) unstable-swh; urgency=medium

  * v0.0.5
  * d/control: Package python3-swh.storage.checker

 -- Antoine R. Dumont (@ardumont) <antoine.romain.dumont@gmail.com>  Thu, 25 Aug 2016 16:34:41 +0200

swh-objstorage (0.0.4-1~swh1) unstable-swh; urgency=medium

  * v0.0.4
  * Fix configuration path to look for in
  * /etc/softwareheritage/objstorage/*_checker.yml

 -- Antoine R. Dumont (@ardumont) <antoine.romain.dumont@gmail.com>  Thu, 25 Aug 2016 12:08:13 +0200

swh-objstorage (0.0.3-1~swh1) unstable-swh; urgency=medium

  * v0.0.3
  * Separate configuration file per checker nature
  * Add missing call to super class's method to log information
  * Fix click option and argument

 -- Antoine R. Dumont (@ardumont) <antoine.romain.dumont@gmail.com>  Wed, 24 Aug 2016 16:32:42 +0200

swh-objstorage (0.0.2-1~swh1) unstable-swh; urgency=medium

  * Release swh.objstorage v0.0.2
  * Various enhancements to base classes
  * Add implementation of a cloud object storage

 -- Nicolas Dandrimont <nicolas@dandrimont.eu>  Fri, 19 Aug 2016 11:30:31 +0200

swh-objstorage (0.0.1-1~swh1) unstable-swh; urgency=medium

  * Initial release
  * v0.0.1
  * First version of the independent object storage

 -- Quentin Campos <qcampos@etud.u-pem.fr>  Thu, 23 Jun 2016 16:30:47 +0200<|MERGE_RESOLUTION|>--- conflicted
+++ resolved
@@ -1,16 +1,8 @@
-<<<<<<< HEAD
-swh-objstorage (0.1.0-1~swh1~bpo10+1) buster-swh; urgency=medium
-
-  * Rebuild for buster-swh
-
- -- Software Heritage autobuilder (on jenkins-debian1) <jenkins@jenkins-debian1.internal.softwareheritage.org>  Tue, 05 May 2020 09:24:22 +0000
-=======
 swh-objstorage (0.1.0-1~swh2) unstable-swh; urgency=medium
 
   * Bump minimum version of python3-azure-storage
 
  -- Nicolas Dandrimont <olasd@debian.org>  Tue, 05 May 2020 12:11:46 +0200
->>>>>>> e9f27601
 
 swh-objstorage (0.1.0-1~swh1) unstable-swh; urgency=medium
 
