<<<<<<< HEAD
swh-objstorage (0.0.8-1~swh1~bpo9+1) stretch-swh; urgency=medium

  * Rebuild for stretch-backports.

 -- Antoine R. Dumont (@ardumont) <antoine.romain.dumont@gmail.com>  Tue, 06 Sep 2016 16:27:59 +0200
=======
swh-objstorage (0.0.9-1~swh1) unstable-swh; urgency=medium

  * v0.0.9
  * Add objstorage_azure instance

 -- Antoine R. Dumont (@ardumont) <antoine.romain.dumont@gmail.com>  Tue, 13 Sep 2016 15:47:17 +0200
>>>>>>> 58f3630b

swh-objstorage (0.0.8-1~swh1) unstable-swh; urgency=medium

  * v0.0.8
  * Create new package python3-swh.objstorage.cloud
  * Add tests on cloud modules

 -- Antoine R. Dumont (@ardumont) <antoine.romain.dumont@gmail.com>  Tue, 06 Sep 2016 16:27:59 +0200

swh-objstorage (0.0.7-1~swh1) unstable-swh; urgency=medium

  * v0.0.7
  * Fix missing .items() to iterate over dict in RepairContentChecker

 -- Antoine R. Dumont (@ardumont) <antoine.romain.dumont@gmail.com>  Fri, 26 Aug 2016 11:33:22 +0200

swh-objstorage (0.0.6-1~swh1) unstable-swh; urgency=medium

  * v0.0.6
  * d/control: Add missing dependency on swh.storage.archiver

 -- Antoine R. Dumont (@ardumont) <antoine.romain.dumont@gmail.com>  Thu, 25 Aug 2016 16:41:03 +0200

swh-objstorage (0.0.5-1~swh1) unstable-swh; urgency=medium

  * v0.0.5
  * d/control: Package python3-swh.storage.checker

 -- Antoine R. Dumont (@ardumont) <antoine.romain.dumont@gmail.com>  Thu, 25 Aug 2016 16:34:41 +0200

swh-objstorage (0.0.4-1~swh1) unstable-swh; urgency=medium

  * v0.0.4
  * Fix configuration path to look for in
  * /etc/softwareheritage/objstorage/*_checker.yml

 -- Antoine R. Dumont (@ardumont) <antoine.romain.dumont@gmail.com>  Thu, 25 Aug 2016 12:08:13 +0200

swh-objstorage (0.0.3-1~swh1) unstable-swh; urgency=medium

  * v0.0.3
  * Separate configuration file per checker nature
  * Add missing call to super class's method to log information
  * Fix click option and argument

 -- Antoine R. Dumont (@ardumont) <antoine.romain.dumont@gmail.com>  Wed, 24 Aug 2016 16:32:42 +0200

swh-objstorage (0.0.2-1~swh1) unstable-swh; urgency=medium

  * Release swh.objstorage v0.0.2
  * Various enhancements to base classes
  * Add implementation of a cloud object storage

 -- Nicolas Dandrimont <nicolas@dandrimont.eu>  Fri, 19 Aug 2016 11:30:31 +0200

swh-objstorage (0.0.1-1~swh1) unstable-swh; urgency=medium

  * Initial release
  * v0.0.1
  * First version of the independent object storage

 -- Quentin Campos <qcampos@etud.u-pem.fr>  Thu, 23 Jun 2016 16:30:47 +0200<|MERGE_RESOLUTION|>--- conflicted
+++ resolved
@@ -1,17 +1,9 @@
-<<<<<<< HEAD
-swh-objstorage (0.0.8-1~swh1~bpo9+1) stretch-swh; urgency=medium
-
-  * Rebuild for stretch-backports.
-
- -- Antoine R. Dumont (@ardumont) <antoine.romain.dumont@gmail.com>  Tue, 06 Sep 2016 16:27:59 +0200
-=======
 swh-objstorage (0.0.9-1~swh1) unstable-swh; urgency=medium
 
   * v0.0.9
   * Add objstorage_azure instance
 
  -- Antoine R. Dumont (@ardumont) <antoine.romain.dumont@gmail.com>  Tue, 13 Sep 2016 15:47:17 +0200
->>>>>>> 58f3630b
 
 swh-objstorage (0.0.8-1~swh1) unstable-swh; urgency=medium
 
