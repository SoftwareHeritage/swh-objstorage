--- conflicted
+++ resolved
@@ -1,17 +1,9 @@
-<<<<<<< HEAD
-swh-objstorage (0.0.20-1~swh1~bpo9+1) stretch-swh; urgency=medium
-
-  * Rebuild for stretch-backports.
-
- -- Nicolas Dandrimont <nicolas@dandrimont.eu>  Tue, 13 Jun 2017 16:05:47 +0200
-=======
 swh-objstorage (0.0.21-1~swh1) unstable-swh; urgency=medium
 
   * Release swh.objstorage v0.0.21
   * Add a client_max_size configuration to override the aiohttp default
 
  -- Nicolas Dandrimont <nicolas@dandrimont.eu>  Mon, 19 Jun 2017 19:49:12 +0200
->>>>>>> a0ae5ba2
 
 swh-objstorage (0.0.20-1~swh1) unstable-swh; urgency=medium
 
