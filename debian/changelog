--- conflicted
+++ resolved
@@ -1,16 +1,8 @@
-<<<<<<< HEAD
-swh-objstorage (0.0.29-1~swh1~bpo9+1) stretch-swh; urgency=medium
-
-  * Rebuild for stretch-swh
-
- -- Software Heritage autobuilder (on jenkins-debian1) <jenkins@jenkins-debian1.internal.softwareheritage.org>  Wed, 09 Jan 2019 17:50:26 +0000
-=======
 swh-objstorage (0.0.29-1~swh2) unstable-swh; urgency=medium
 
   * Update packaging to use pytest
 
  -- Nicolas Dandrimont <olasd@debian.org>  Wed, 09 Jan 2019 18:57:24 +0100
->>>>>>> d1231992
 
 swh-objstorage (0.0.29-1~swh1) unstable-swh; urgency=medium
 
