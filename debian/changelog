--- conflicted
+++ resolved
@@ -1,17 +1,9 @@
-<<<<<<< HEAD
-swh-objstorage (0.0.14-1~swh1~bpo9+1) stretch-swh; urgency=medium
-
-  * Rebuild for stretch-backports.
-
- -- Antoine R. Dumont (@ardumont) <antoine.romain.dumont@gmail.com>  Fri, 11 Nov 2016 02:08:55 +0100
-=======
 swh-objstorage (0.0.15-1~swh1) unstable-swh; urgency=medium
 
   * v0.0.15
   * Configuration normalization
 
  -- Antoine R. Dumont (@ardumont) <antoine.romain.dumont@gmail.com>  Mon, 19 Dec 2016 11:33:35 +0100
->>>>>>> bc127672
 
 swh-objstorage (0.0.14-1~swh1) unstable-swh; urgency=medium
 
