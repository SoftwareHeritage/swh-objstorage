--- conflicted
+++ resolved
@@ -1,10 +1,3 @@
-<<<<<<< HEAD
-swh-objstorage (0.0.30-1~swh1~bpo9+1) stretch-swh; urgency=medium
-
-  * Rebuild for stretch-swh
-
- -- Software Heritage autobuilder (on jenkins-debian1) <jenkins@jenkins-debian1.internal.softwareheritage.org>  Fri, 22 Feb 2019 10:09:20 +0000
-=======
 swh-objstorage (0.0.31-1~swh2) unstable-swh; urgency=medium
 
   * Update to account for backend submodules moving
@@ -20,7 +13,6 @@
     on     - the RPC backend endpoints.
 
  -- Software Heritage autobuilder (on jenkins-debian1) <jenkins@jenkins-debian1.internal.softwareheritage.org>  Thu, 28 Mar 2019 14:57:43 +0000
->>>>>>> eebaf3cf
 
 swh-objstorage (0.0.30-1~swh1) unstable-swh; urgency=medium
 
