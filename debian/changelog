--- conflicted
+++ resolved
@@ -1,10 +1,3 @@
-<<<<<<< HEAD
-swh-objstorage (0.3.0-1~swh2~bpo10+1) buster-swh; urgency=medium
-
-  * Rebuild for buster-swh
-
- -- Software Heritage autobuilder (on jenkins-debian1) <jenkins@jenkins-debian1.internal.softwareheritage.org>  Fri, 22 Oct 2021 10:11:42 +0000
-=======
 swh-objstorage (1.0.1-1~swh1) unstable-swh; urgency=medium
 
   * New upstream release 1.0.1     - (tagged by Nicolas Dandrimont
@@ -24,7 +17,6 @@
     Cleanup constants in swh.objstorage.objstorage
 
  -- Software Heritage autobuilder (on jenkins-debian1) <jenkins@jenkins-debian1.internal.softwareheritage.org>  Thu, 03 Mar 2022 10:38:48 +0000
->>>>>>> 95e8ccb5
 
 swh-objstorage (0.3.0-1~swh2) unstable-swh; urgency=medium
 
