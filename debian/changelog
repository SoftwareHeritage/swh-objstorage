<<<<<<< HEAD
swh-objstorage (0.0.10-1~swh1~bpo9+1) stretch-swh; urgency=medium

  * Rebuild for stretch-backports.

 -- Antoine R. Dumont (@ardumont) <antoine.romain.dumont@gmail.com>  Wed, 14 Sep 2016 13:47:39 +0200
=======
swh-objstorage (0.0.11-1~swh1) unstable-swh; urgency=medium

  * v0.0.11
  * multiplexer: Simplify filter setup logic
  * Make objstorage remote api configuration compliant
  * objstorage-azure: Fix implementation for missing blob

 -- Antoine R. Dumont (@ardumont) <antoine.romain.dumont@gmail.com>  Tue, 20 Sep 2016 13:45:19 +0200
>>>>>>> ef2d207c

swh-objstorage (0.0.10-1~swh1) unstable-swh; urgency=medium

  * v0.0.10
  * d/control: Add missing debian dependency

 -- Antoine R. Dumont (@ardumont) <antoine.romain.dumont@gmail.com>  Wed, 14 Sep 2016 13:47:39 +0200

swh-objstorage (0.0.9-1~swh1) unstable-swh; urgency=medium

  * v0.0.9
  * Add objstorage_azure instance

 -- Antoine R. Dumont (@ardumont) <antoine.romain.dumont@gmail.com>  Tue, 13 Sep 2016 15:47:17 +0200

swh-objstorage (0.0.8-1~swh1) unstable-swh; urgency=medium

  * v0.0.8
  * Create new package python3-swh.objstorage.cloud
  * Add tests on cloud modules

 -- Antoine R. Dumont (@ardumont) <antoine.romain.dumont@gmail.com>  Tue, 06 Sep 2016 16:27:59 +0200

swh-objstorage (0.0.7-1~swh1) unstable-swh; urgency=medium

  * v0.0.7
  * Fix missing .items() to iterate over dict in RepairContentChecker

 -- Antoine R. Dumont (@ardumont) <antoine.romain.dumont@gmail.com>  Fri, 26 Aug 2016 11:33:22 +0200

swh-objstorage (0.0.6-1~swh1) unstable-swh; urgency=medium

  * v0.0.6
  * d/control: Add missing dependency on swh.storage.archiver

 -- Antoine R. Dumont (@ardumont) <antoine.romain.dumont@gmail.com>  Thu, 25 Aug 2016 16:41:03 +0200

swh-objstorage (0.0.5-1~swh1) unstable-swh; urgency=medium

  * v0.0.5
  * d/control: Package python3-swh.storage.checker

 -- Antoine R. Dumont (@ardumont) <antoine.romain.dumont@gmail.com>  Thu, 25 Aug 2016 16:34:41 +0200

swh-objstorage (0.0.4-1~swh1) unstable-swh; urgency=medium

  * v0.0.4
  * Fix configuration path to look for in
  * /etc/softwareheritage/objstorage/*_checker.yml

 -- Antoine R. Dumont (@ardumont) <antoine.romain.dumont@gmail.com>  Thu, 25 Aug 2016 12:08:13 +0200

swh-objstorage (0.0.3-1~swh1) unstable-swh; urgency=medium

  * v0.0.3
  * Separate configuration file per checker nature
  * Add missing call to super class's method to log information
  * Fix click option and argument

 -- Antoine R. Dumont (@ardumont) <antoine.romain.dumont@gmail.com>  Wed, 24 Aug 2016 16:32:42 +0200

swh-objstorage (0.0.2-1~swh1) unstable-swh; urgency=medium

  * Release swh.objstorage v0.0.2
  * Various enhancements to base classes
  * Add implementation of a cloud object storage

 -- Nicolas Dandrimont <nicolas@dandrimont.eu>  Fri, 19 Aug 2016 11:30:31 +0200

swh-objstorage (0.0.1-1~swh1) unstable-swh; urgency=medium

  * Initial release
  * v0.0.1
  * First version of the independent object storage

 -- Quentin Campos <qcampos@etud.u-pem.fr>  Thu, 23 Jun 2016 16:30:47 +0200<|MERGE_RESOLUTION|>--- conflicted
+++ resolved
@@ -1,10 +1,3 @@
-<<<<<<< HEAD
-swh-objstorage (0.0.10-1~swh1~bpo9+1) stretch-swh; urgency=medium
-
-  * Rebuild for stretch-backports.
-
- -- Antoine R. Dumont (@ardumont) <antoine.romain.dumont@gmail.com>  Wed, 14 Sep 2016 13:47:39 +0200
-=======
 swh-objstorage (0.0.11-1~swh1) unstable-swh; urgency=medium
 
   * v0.0.11
@@ -13,7 +6,6 @@
   * objstorage-azure: Fix implementation for missing blob
 
  -- Antoine R. Dumont (@ardumont) <antoine.romain.dumont@gmail.com>  Tue, 20 Sep 2016 13:45:19 +0200
->>>>>>> ef2d207c
 
 swh-objstorage (0.0.10-1~swh1) unstable-swh; urgency=medium
 
