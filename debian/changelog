<<<<<<< HEAD
swh-objstorage (0.0.19-1~swh1~bpo9+1) stretch-swh; urgency=medium

  * Rebuild for stretch-backports.

 -- Nicolas Dandrimont <nicolas@dandrimont.eu>  Tue, 13 Jun 2017 15:41:08 +0200
=======
swh-objstorage (0.0.20-1~swh1) unstable-swh; urgency=medium

  * Release swh.objstorage v0.0.20
  * Add an entrypoint for deployment with gunicorn

 -- Nicolas Dandrimont <nicolas@dandrimont.eu>  Tue, 13 Jun 2017 16:05:48 +0200
>>>>>>> a0e5f82c

swh-objstorage (0.0.19-1~swh1) unstable-swh; urgency=medium

  * Release swh.objstorage v0.0.19
  * move from flask to aiohttp

 -- Nicolas Dandrimont <nicolas@dandrimont.eu>  Tue, 13 Jun 2017 15:41:08 +0200

swh-objstorage (0.0.18-1~swh1) unstable-swh; urgency=medium

  * Release swh.objstorage v0.0.18
  * Use swh.model.hashutil instead of swh.core.hashutil

 -- Nicolas Dandrimont <nicolas@dandrimont.eu>  Fri, 07 Apr 2017 14:22:19 +0200

swh-objstorage (0.0.17-1~swh1) unstable-swh; urgency=medium

  * v0.0.17
  * Refactoring some common code into swh.core + adaptation api calls in
  * swh.objstorage

 -- Antoine R. Dumont (@ardumont) <antoine.romain.dumont@gmail.com>  Thu, 26 Jan 2017 15:01:42 +0100

swh-objstorage (0.0.16-1~swh1) unstable-swh; urgency=medium

  * v0.0.16
  * Default configuration is now a yml file

 -- Antoine R. Dumont (@ardumont) <antoine.romain.dumont@gmail.com>  Thu, 05 Jan 2017 16:43:25 +0100

swh-objstorage (0.0.15-1~swh1) unstable-swh; urgency=medium

  * v0.0.15
  * Configuration normalization

 -- Antoine R. Dumont (@ardumont) <antoine.romain.dumont@gmail.com>  Mon, 19 Dec 2016 11:33:35 +0100

swh-objstorage (0.0.14-1~swh1) unstable-swh; urgency=medium

  * v0.0.14

 -- Antoine R. Dumont (@ardumont) <antoine.romain.dumont@gmail.com>  Fri, 11 Nov 2016 02:08:55 +0100

swh-objstorage (0.0.13-1~swh1) unstable-swh; urgency=medium

  * v0.0.13
  * Fix wrong implementation contract on reading content from
  * objstorage (sending hex id instead of bytes id)

 -- Antoine R. Dumont (@ardumont) <antoine.romain.dumont@gmail.com>  Fri, 30 Sep 2016 15:14:35 +0200

swh-objstorage (0.0.12-1~swh1) unstable-swh; urgency=medium

  * Release swh.objstorage v0.0.12
  * Make optional dependencies really optional

 -- Nicolas Dandrimont <nicolas@dandrimont.eu>  Fri, 23 Sep 2016 14:26:05 +0200

swh-objstorage (0.0.11-1~swh1) unstable-swh; urgency=medium

  * v0.0.11
  * multiplexer: Simplify filter setup logic
  * Make objstorage remote api configuration compliant
  * objstorage-azure: Fix implementation for missing blob

 -- Antoine R. Dumont (@ardumont) <antoine.romain.dumont@gmail.com>  Tue, 20 Sep 2016 13:45:19 +0200

swh-objstorage (0.0.10-1~swh1) unstable-swh; urgency=medium

  * v0.0.10
  * d/control: Add missing debian dependency

 -- Antoine R. Dumont (@ardumont) <antoine.romain.dumont@gmail.com>  Wed, 14 Sep 2016 13:47:39 +0200

swh-objstorage (0.0.9-1~swh1) unstable-swh; urgency=medium

  * v0.0.9
  * Add objstorage_azure instance

 -- Antoine R. Dumont (@ardumont) <antoine.romain.dumont@gmail.com>  Tue, 13 Sep 2016 15:47:17 +0200

swh-objstorage (0.0.8-1~swh1) unstable-swh; urgency=medium

  * v0.0.8
  * Create new package python3-swh.objstorage.cloud
  * Add tests on cloud modules

 -- Antoine R. Dumont (@ardumont) <antoine.romain.dumont@gmail.com>  Tue, 06 Sep 2016 16:27:59 +0200

swh-objstorage (0.0.7-1~swh1) unstable-swh; urgency=medium

  * v0.0.7
  * Fix missing .items() to iterate over dict in RepairContentChecker

 -- Antoine R. Dumont (@ardumont) <antoine.romain.dumont@gmail.com>  Fri, 26 Aug 2016 11:33:22 +0200

swh-objstorage (0.0.6-1~swh1) unstable-swh; urgency=medium

  * v0.0.6
  * d/control: Add missing dependency on swh.storage.archiver

 -- Antoine R. Dumont (@ardumont) <antoine.romain.dumont@gmail.com>  Thu, 25 Aug 2016 16:41:03 +0200

swh-objstorage (0.0.5-1~swh1) unstable-swh; urgency=medium

  * v0.0.5
  * d/control: Package python3-swh.storage.checker

 -- Antoine R. Dumont (@ardumont) <antoine.romain.dumont@gmail.com>  Thu, 25 Aug 2016 16:34:41 +0200

swh-objstorage (0.0.4-1~swh1) unstable-swh; urgency=medium

  * v0.0.4
  * Fix configuration path to look for in
  * /etc/softwareheritage/objstorage/*_checker.yml

 -- Antoine R. Dumont (@ardumont) <antoine.romain.dumont@gmail.com>  Thu, 25 Aug 2016 12:08:13 +0200

swh-objstorage (0.0.3-1~swh1) unstable-swh; urgency=medium

  * v0.0.3
  * Separate configuration file per checker nature
  * Add missing call to super class's method to log information
  * Fix click option and argument

 -- Antoine R. Dumont (@ardumont) <antoine.romain.dumont@gmail.com>  Wed, 24 Aug 2016 16:32:42 +0200

swh-objstorage (0.0.2-1~swh1) unstable-swh; urgency=medium

  * Release swh.objstorage v0.0.2
  * Various enhancements to base classes
  * Add implementation of a cloud object storage

 -- Nicolas Dandrimont <nicolas@dandrimont.eu>  Fri, 19 Aug 2016 11:30:31 +0200

swh-objstorage (0.0.1-1~swh1) unstable-swh; urgency=medium

  * Initial release
  * v0.0.1
  * First version of the independent object storage

 -- Quentin Campos <qcampos@etud.u-pem.fr>  Thu, 23 Jun 2016 16:30:47 +0200<|MERGE_RESOLUTION|>--- conflicted
+++ resolved
@@ -1,17 +1,9 @@
-<<<<<<< HEAD
-swh-objstorage (0.0.19-1~swh1~bpo9+1) stretch-swh; urgency=medium
-
-  * Rebuild for stretch-backports.
-
- -- Nicolas Dandrimont <nicolas@dandrimont.eu>  Tue, 13 Jun 2017 15:41:08 +0200
-=======
 swh-objstorage (0.0.20-1~swh1) unstable-swh; urgency=medium
 
   * Release swh.objstorage v0.0.20
   * Add an entrypoint for deployment with gunicorn
 
  -- Nicolas Dandrimont <nicolas@dandrimont.eu>  Tue, 13 Jun 2017 16:05:48 +0200
->>>>>>> a0e5f82c
 
 swh-objstorage (0.0.19-1~swh1) unstable-swh; urgency=medium
 
