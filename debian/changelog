<<<<<<< HEAD
swh-objstorage (0.0.9-1~swh1~bpo9+1) stretch-swh; urgency=medium

  * Rebuild for stretch-backports.

 -- Antoine R. Dumont (@ardumont) <antoine.romain.dumont@gmail.com>  Tue, 13 Sep 2016 15:47:18 +0200
=======
swh-objstorage (0.0.10-1~swh1) unstable-swh; urgency=medium

  * v0.0.10
  * d/control: Add missing debian dependency

 -- Antoine R. Dumont (@ardumont) <antoine.romain.dumont@gmail.com>  Wed, 14 Sep 2016 13:47:39 +0200
>>>>>>> e4628d8e

swh-objstorage (0.0.9-1~swh1) unstable-swh; urgency=medium

  * v0.0.9
  * Add objstorage_azure instance

 -- Antoine R. Dumont (@ardumont) <antoine.romain.dumont@gmail.com>  Tue, 13 Sep 2016 15:47:17 +0200

swh-objstorage (0.0.8-1~swh1) unstable-swh; urgency=medium

  * v0.0.8
  * Create new package python3-swh.objstorage.cloud
  * Add tests on cloud modules

 -- Antoine R. Dumont (@ardumont) <antoine.romain.dumont@gmail.com>  Tue, 06 Sep 2016 16:27:59 +0200

swh-objstorage (0.0.7-1~swh1) unstable-swh; urgency=medium

  * v0.0.7
  * Fix missing .items() to iterate over dict in RepairContentChecker

 -- Antoine R. Dumont (@ardumont) <antoine.romain.dumont@gmail.com>  Fri, 26 Aug 2016 11:33:22 +0200

swh-objstorage (0.0.6-1~swh1) unstable-swh; urgency=medium

  * v0.0.6
  * d/control: Add missing dependency on swh.storage.archiver

 -- Antoine R. Dumont (@ardumont) <antoine.romain.dumont@gmail.com>  Thu, 25 Aug 2016 16:41:03 +0200

swh-objstorage (0.0.5-1~swh1) unstable-swh; urgency=medium

  * v0.0.5
  * d/control: Package python3-swh.storage.checker

 -- Antoine R. Dumont (@ardumont) <antoine.romain.dumont@gmail.com>  Thu, 25 Aug 2016 16:34:41 +0200

swh-objstorage (0.0.4-1~swh1) unstable-swh; urgency=medium

  * v0.0.4
  * Fix configuration path to look for in
  * /etc/softwareheritage/objstorage/*_checker.yml

 -- Antoine R. Dumont (@ardumont) <antoine.romain.dumont@gmail.com>  Thu, 25 Aug 2016 12:08:13 +0200

swh-objstorage (0.0.3-1~swh1) unstable-swh; urgency=medium

  * v0.0.3
  * Separate configuration file per checker nature
  * Add missing call to super class's method to log information
  * Fix click option and argument

 -- Antoine R. Dumont (@ardumont) <antoine.romain.dumont@gmail.com>  Wed, 24 Aug 2016 16:32:42 +0200

swh-objstorage (0.0.2-1~swh1) unstable-swh; urgency=medium

  * Release swh.objstorage v0.0.2
  * Various enhancements to base classes
  * Add implementation of a cloud object storage

 -- Nicolas Dandrimont <nicolas@dandrimont.eu>  Fri, 19 Aug 2016 11:30:31 +0200

swh-objstorage (0.0.1-1~swh1) unstable-swh; urgency=medium

  * Initial release
  * v0.0.1
  * First version of the independent object storage

 -- Quentin Campos <qcampos@etud.u-pem.fr>  Thu, 23 Jun 2016 16:30:47 +0200<|MERGE_RESOLUTION|>--- conflicted
+++ resolved
@@ -1,17 +1,9 @@
-<<<<<<< HEAD
-swh-objstorage (0.0.9-1~swh1~bpo9+1) stretch-swh; urgency=medium
-
-  * Rebuild for stretch-backports.
-
- -- Antoine R. Dumont (@ardumont) <antoine.romain.dumont@gmail.com>  Tue, 13 Sep 2016 15:47:18 +0200
-=======
 swh-objstorage (0.0.10-1~swh1) unstable-swh; urgency=medium
 
   * v0.0.10
   * d/control: Add missing debian dependency
 
  -- Antoine R. Dumont (@ardumont) <antoine.romain.dumont@gmail.com>  Wed, 14 Sep 2016 13:47:39 +0200
->>>>>>> e4628d8e
 
 swh-objstorage (0.0.9-1~swh1) unstable-swh; urgency=medium
 
