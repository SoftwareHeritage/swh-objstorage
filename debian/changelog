<<<<<<< HEAD
swh-objstorage (0.0.4-1~swh1~bpo9+1) stretch-swh; urgency=medium

  * Rebuild for stretch-backports.

 -- Antoine R. Dumont (@ardumont) <antoine.romain.dumont@gmail.com>  Thu, 25 Aug 2016 12:08:13 +0200
=======
swh-objstorage (0.0.5-1~swh1) unstable-swh; urgency=medium

  * v0.0.5
  * d/control: Package python3-swh.storage.checker

 -- Antoine R. Dumont (@ardumont) <antoine.romain.dumont@gmail.com>  Thu, 25 Aug 2016 16:34:41 +0200
>>>>>>> 610c7519

swh-objstorage (0.0.4-1~swh1) unstable-swh; urgency=medium

  * v0.0.4
  * Fix configuration path to look for in
  * /etc/softwareheritage/objstorage/*_checker.yml

 -- Antoine R. Dumont (@ardumont) <antoine.romain.dumont@gmail.com>  Thu, 25 Aug 2016 12:08:13 +0200

swh-objstorage (0.0.3-1~swh1) unstable-swh; urgency=medium

  * v0.0.3
  * Separate configuration file per checker nature
  * Add missing call to super class's method to log information
  * Fix click option and argument

 -- Antoine R. Dumont (@ardumont) <antoine.romain.dumont@gmail.com>  Wed, 24 Aug 2016 16:32:42 +0200

swh-objstorage (0.0.2-1~swh1) unstable-swh; urgency=medium

  * Release swh.objstorage v0.0.2
  * Various enhancements to base classes
  * Add implementation of a cloud object storage

 -- Nicolas Dandrimont <nicolas@dandrimont.eu>  Fri, 19 Aug 2016 11:30:31 +0200

swh-objstorage (0.0.1-1~swh1) unstable-swh; urgency=medium

  * Initial release
  * v0.0.1
  * First version of the independent object storage

 -- Quentin Campos <qcampos@etud.u-pem.fr>  Thu, 23 Jun 2016 16:30:47 +0200<|MERGE_RESOLUTION|>--- conflicted
+++ resolved
@@ -1,17 +1,9 @@
-<<<<<<< HEAD
-swh-objstorage (0.0.4-1~swh1~bpo9+1) stretch-swh; urgency=medium
-
-  * Rebuild for stretch-backports.
-
- -- Antoine R. Dumont (@ardumont) <antoine.romain.dumont@gmail.com>  Thu, 25 Aug 2016 12:08:13 +0200
-=======
 swh-objstorage (0.0.5-1~swh1) unstable-swh; urgency=medium
 
   * v0.0.5
   * d/control: Package python3-swh.storage.checker
 
  -- Antoine R. Dumont (@ardumont) <antoine.romain.dumont@gmail.com>  Thu, 25 Aug 2016 16:34:41 +0200
->>>>>>> 610c7519
 
 swh-objstorage (0.0.4-1~swh1) unstable-swh; urgency=medium
 
