<<<<<<< HEAD
swh-objstorage (0.0.28-1~swh1~bpo9+1) stretch-swh; urgency=medium

  * Rebuild for stretch-backports.

 -- Antoine R. Dumont (@ardumont) <antoine.romain.dumont@gmail.com>  Thu, 29 Nov 2018 17:30:08 +0100
=======
swh-objstorage (0.0.29-1~swh1) unstable-swh; urgency=medium

  * New upstream release 0.0.29     - (tagged by Nicolas Dandrimont
    <nicolas@dandrimont.eu> on 2019-01-09 18:39:07 +0100)
  * Upstream changes:     - Release swh.objstorage v0.0.29     - Remove
    Debian packaging metadata from the main tarballs

 -- Software Heritage autobuilder (on jenkins-debian1) <jenkins@jenkins-debian1.internal.softwareheritage.org>  Wed, 09 Jan 2019 17:44:02 +0000
>>>>>>> 4806ea0e

swh-objstorage (0.0.28-1~swh1) unstable-swh; urgency=medium

  * v0.0.28
  * swh.objstorage: Align config 'cls' key class for memory objstorage
  * swh.objstorage: Migrate to latest swh.model.hashutil.MultiHash
  * tests: migrate to pytest

 -- Antoine R. Dumont (@ardumont) <antoine.romain.dumont@gmail.com>  Thu, 29 Nov 2018 17:30:08 +0100

swh-objstorage (0.0.27-1~swh1) unstable-swh; urgency=medium

  * Release swh.objstorage v0.0.27
  * Update metaclass for RemoteObjStorage
  * Better test requirements
  * Improve error handling when some dependencies are missing

 -- Nicolas Dandrimont <nicolas@dandrimont.eu>  Thu, 11 Oct 2018 16:40:09 +0200

swh-objstorage (0.0.26-1~swh1) unstable-swh; urgency=medium

  * Release swh.objstorage v0.0.26
  * Use a less surprising striping order for striping objstorage
  * Split off the rados objstorage to another package

 -- Nicolas Dandrimont <nicolas@dandrimont.eu>  Mon, 18 Jun 2018 16:32:20 +0200

swh-objstorage (0.0.25-1~swh1) unstable-swh; urgency=medium

  * Release swh-objstorage v0.0.25
  * Ceph objstorage implementation
  * Striping objstorage implementation
  * Azure performance improvements
  * Multiplexer performance improvements

 -- Nicolas Dandrimont <nicolas@dandrimont.eu>  Sat, 12 May 2018 18:02:59 +0200

swh-objstorage (0.0.24-1~swh1) unstable-swh; urgency=medium

  * version 0.0.24

 -- Antoine Pietri <antoine.pietri1@gmail.com>  Fri, 01 Dec 2017 14:39:35 +0100

swh-objstorage (0.0.23-1~swh1) unstable-swh; urgency=medium

  * Release swh.objstorage version 0.0.23
  * Update packaging runes

 -- Nicolas Dandrimont <nicolas@dandrimont.eu>  Thu, 12 Oct 2017 18:08:00 +0200

swh-objstorage (0.0.22-1~swh1) unstable-swh; urgency=medium

  * Release swh.objstorage v0.0.22
  * Move the checker to the archiver module
  * Prepare building for stretch

 -- Nicolas Dandrimont <nicolas@dandrimont.eu>  Fri, 30 Jun 2017 14:37:55 +0200

swh-objstorage (0.0.21-1~swh1) unstable-swh; urgency=medium

  * Release swh.objstorage v0.0.21
  * Add a client_max_size configuration to override the aiohttp default

 -- Nicolas Dandrimont <nicolas@dandrimont.eu>  Mon, 19 Jun 2017 19:49:12 +0200

swh-objstorage (0.0.20-1~swh1) unstable-swh; urgency=medium

  * Release swh.objstorage v0.0.20
  * Add an entrypoint for deployment with gunicorn

 -- Nicolas Dandrimont <nicolas@dandrimont.eu>  Tue, 13 Jun 2017 16:05:48 +0200

swh-objstorage (0.0.19-1~swh1) unstable-swh; urgency=medium

  * Release swh.objstorage v0.0.19
  * move from flask to aiohttp

 -- Nicolas Dandrimont <nicolas@dandrimont.eu>  Tue, 13 Jun 2017 15:41:08 +0200

swh-objstorage (0.0.18-1~swh1) unstable-swh; urgency=medium

  * Release swh.objstorage v0.0.18
  * Use swh.model.hashutil instead of swh.core.hashutil

 -- Nicolas Dandrimont <nicolas@dandrimont.eu>  Fri, 07 Apr 2017 14:22:19 +0200

swh-objstorage (0.0.17-1~swh1) unstable-swh; urgency=medium

  * v0.0.17
  * Refactoring some common code into swh.core + adaptation api calls in
  * swh.objstorage

 -- Antoine R. Dumont (@ardumont) <antoine.romain.dumont@gmail.com>  Thu, 26 Jan 2017 15:01:42 +0100

swh-objstorage (0.0.16-1~swh1) unstable-swh; urgency=medium

  * v0.0.16
  * Default configuration is now a yml file

 -- Antoine R. Dumont (@ardumont) <antoine.romain.dumont@gmail.com>  Thu, 05 Jan 2017 16:43:25 +0100

swh-objstorage (0.0.15-1~swh1) unstable-swh; urgency=medium

  * v0.0.15
  * Configuration normalization

 -- Antoine R. Dumont (@ardumont) <antoine.romain.dumont@gmail.com>  Mon, 19 Dec 2016 11:33:35 +0100

swh-objstorage (0.0.14-1~swh1) unstable-swh; urgency=medium

  * v0.0.14

 -- Antoine R. Dumont (@ardumont) <antoine.romain.dumont@gmail.com>  Fri, 11 Nov 2016 02:08:55 +0100

swh-objstorage (0.0.13-1~swh1) unstable-swh; urgency=medium

  * v0.0.13
  * Fix wrong implementation contract on reading content from
  * objstorage (sending hex id instead of bytes id)

 -- Antoine R. Dumont (@ardumont) <antoine.romain.dumont@gmail.com>  Fri, 30 Sep 2016 15:14:35 +0200

swh-objstorage (0.0.12-1~swh1) unstable-swh; urgency=medium

  * Release swh.objstorage v0.0.12
  * Make optional dependencies really optional

 -- Nicolas Dandrimont <nicolas@dandrimont.eu>  Fri, 23 Sep 2016 14:26:05 +0200

swh-objstorage (0.0.11-1~swh1) unstable-swh; urgency=medium

  * v0.0.11
  * multiplexer: Simplify filter setup logic
  * Make objstorage remote api configuration compliant
  * objstorage-azure: Fix implementation for missing blob

 -- Antoine R. Dumont (@ardumont) <antoine.romain.dumont@gmail.com>  Tue, 20 Sep 2016 13:45:19 +0200

swh-objstorage (0.0.10-1~swh1) unstable-swh; urgency=medium

  * v0.0.10
  * d/control: Add missing debian dependency

 -- Antoine R. Dumont (@ardumont) <antoine.romain.dumont@gmail.com>  Wed, 14 Sep 2016 13:47:39 +0200

swh-objstorage (0.0.9-1~swh1) unstable-swh; urgency=medium

  * v0.0.9
  * Add objstorage_azure instance

 -- Antoine R. Dumont (@ardumont) <antoine.romain.dumont@gmail.com>  Tue, 13 Sep 2016 15:47:17 +0200

swh-objstorage (0.0.8-1~swh1) unstable-swh; urgency=medium

  * v0.0.8
  * Create new package python3-swh.objstorage.cloud
  * Add tests on cloud modules

 -- Antoine R. Dumont (@ardumont) <antoine.romain.dumont@gmail.com>  Tue, 06 Sep 2016 16:27:59 +0200

swh-objstorage (0.0.7-1~swh1) unstable-swh; urgency=medium

  * v0.0.7
  * Fix missing .items() to iterate over dict in RepairContentChecker

 -- Antoine R. Dumont (@ardumont) <antoine.romain.dumont@gmail.com>  Fri, 26 Aug 2016 11:33:22 +0200

swh-objstorage (0.0.6-1~swh1) unstable-swh; urgency=medium

  * v0.0.6
  * d/control: Add missing dependency on swh.storage.archiver

 -- Antoine R. Dumont (@ardumont) <antoine.romain.dumont@gmail.com>  Thu, 25 Aug 2016 16:41:03 +0200

swh-objstorage (0.0.5-1~swh1) unstable-swh; urgency=medium

  * v0.0.5
  * d/control: Package python3-swh.storage.checker

 -- Antoine R. Dumont (@ardumont) <antoine.romain.dumont@gmail.com>  Thu, 25 Aug 2016 16:34:41 +0200

swh-objstorage (0.0.4-1~swh1) unstable-swh; urgency=medium

  * v0.0.4
  * Fix configuration path to look for in
  * /etc/softwareheritage/objstorage/*_checker.yml

 -- Antoine R. Dumont (@ardumont) <antoine.romain.dumont@gmail.com>  Thu, 25 Aug 2016 12:08:13 +0200

swh-objstorage (0.0.3-1~swh1) unstable-swh; urgency=medium

  * v0.0.3
  * Separate configuration file per checker nature
  * Add missing call to super class's method to log information
  * Fix click option and argument

 -- Antoine R. Dumont (@ardumont) <antoine.romain.dumont@gmail.com>  Wed, 24 Aug 2016 16:32:42 +0200

swh-objstorage (0.0.2-1~swh1) unstable-swh; urgency=medium

  * Release swh.objstorage v0.0.2
  * Various enhancements to base classes
  * Add implementation of a cloud object storage

 -- Nicolas Dandrimont <nicolas@dandrimont.eu>  Fri, 19 Aug 2016 11:30:31 +0200

swh-objstorage (0.0.1-1~swh1) unstable-swh; urgency=medium

  * Initial release
  * v0.0.1
  * First version of the independent object storage

 -- Quentin Campos <qcampos@etud.u-pem.fr>  Thu, 23 Jun 2016 16:30:47 +0200<|MERGE_RESOLUTION|>--- conflicted
+++ resolved
@@ -1,10 +1,3 @@
-<<<<<<< HEAD
-swh-objstorage (0.0.28-1~swh1~bpo9+1) stretch-swh; urgency=medium
-
-  * Rebuild for stretch-backports.
-
- -- Antoine R. Dumont (@ardumont) <antoine.romain.dumont@gmail.com>  Thu, 29 Nov 2018 17:30:08 +0100
-=======
 swh-objstorage (0.0.29-1~swh1) unstable-swh; urgency=medium
 
   * New upstream release 0.0.29     - (tagged by Nicolas Dandrimont
@@ -13,7 +6,6 @@
     Debian packaging metadata from the main tarballs
 
  -- Software Heritage autobuilder (on jenkins-debian1) <jenkins@jenkins-debian1.internal.softwareheritage.org>  Wed, 09 Jan 2019 17:44:02 +0000
->>>>>>> 4806ea0e
 
 swh-objstorage (0.0.28-1~swh1) unstable-swh; urgency=medium
 
