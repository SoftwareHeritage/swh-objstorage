<<<<<<< HEAD
swh-objstorage (0.0.11-1~swh1~bpo9+1) stretch-swh; urgency=medium

  * Rebuild for stretch-backports.

 -- Antoine R. Dumont (@ardumont) <antoine.romain.dumont@gmail.com>  Tue, 20 Sep 2016 13:45:19 +0200
=======
swh-objstorage (0.0.12-1~swh1) unstable-swh; urgency=medium

  * Release swh.objstorage v0.0.12
  * Make optional dependencies really optional

 -- Nicolas Dandrimont <nicolas@dandrimont.eu>  Fri, 23 Sep 2016 14:26:05 +0200
>>>>>>> b250186d

swh-objstorage (0.0.11-1~swh1) unstable-swh; urgency=medium

  * v0.0.11
  * multiplexer: Simplify filter setup logic
  * Make objstorage remote api configuration compliant
  * objstorage-azure: Fix implementation for missing blob

 -- Antoine R. Dumont (@ardumont) <antoine.romain.dumont@gmail.com>  Tue, 20 Sep 2016 13:45:19 +0200

swh-objstorage (0.0.10-1~swh1) unstable-swh; urgency=medium

  * v0.0.10
  * d/control: Add missing debian dependency

 -- Antoine R. Dumont (@ardumont) <antoine.romain.dumont@gmail.com>  Wed, 14 Sep 2016 13:47:39 +0200

swh-objstorage (0.0.9-1~swh1) unstable-swh; urgency=medium

  * v0.0.9
  * Add objstorage_azure instance

 -- Antoine R. Dumont (@ardumont) <antoine.romain.dumont@gmail.com>  Tue, 13 Sep 2016 15:47:17 +0200

swh-objstorage (0.0.8-1~swh1) unstable-swh; urgency=medium

  * v0.0.8
  * Create new package python3-swh.objstorage.cloud
  * Add tests on cloud modules

 -- Antoine R. Dumont (@ardumont) <antoine.romain.dumont@gmail.com>  Tue, 06 Sep 2016 16:27:59 +0200

swh-objstorage (0.0.7-1~swh1) unstable-swh; urgency=medium

  * v0.0.7
  * Fix missing .items() to iterate over dict in RepairContentChecker

 -- Antoine R. Dumont (@ardumont) <antoine.romain.dumont@gmail.com>  Fri, 26 Aug 2016 11:33:22 +0200

swh-objstorage (0.0.6-1~swh1) unstable-swh; urgency=medium

  * v0.0.6
  * d/control: Add missing dependency on swh.storage.archiver

 -- Antoine R. Dumont (@ardumont) <antoine.romain.dumont@gmail.com>  Thu, 25 Aug 2016 16:41:03 +0200

swh-objstorage (0.0.5-1~swh1) unstable-swh; urgency=medium

  * v0.0.5
  * d/control: Package python3-swh.storage.checker

 -- Antoine R. Dumont (@ardumont) <antoine.romain.dumont@gmail.com>  Thu, 25 Aug 2016 16:34:41 +0200

swh-objstorage (0.0.4-1~swh1) unstable-swh; urgency=medium

  * v0.0.4
  * Fix configuration path to look for in
  * /etc/softwareheritage/objstorage/*_checker.yml

 -- Antoine R. Dumont (@ardumont) <antoine.romain.dumont@gmail.com>  Thu, 25 Aug 2016 12:08:13 +0200

swh-objstorage (0.0.3-1~swh1) unstable-swh; urgency=medium

  * v0.0.3
  * Separate configuration file per checker nature
  * Add missing call to super class's method to log information
  * Fix click option and argument

 -- Antoine R. Dumont (@ardumont) <antoine.romain.dumont@gmail.com>  Wed, 24 Aug 2016 16:32:42 +0200

swh-objstorage (0.0.2-1~swh1) unstable-swh; urgency=medium

  * Release swh.objstorage v0.0.2
  * Various enhancements to base classes
  * Add implementation of a cloud object storage

 -- Nicolas Dandrimont <nicolas@dandrimont.eu>  Fri, 19 Aug 2016 11:30:31 +0200

swh-objstorage (0.0.1-1~swh1) unstable-swh; urgency=medium

  * Initial release
  * v0.0.1
  * First version of the independent object storage

 -- Quentin Campos <qcampos@etud.u-pem.fr>  Thu, 23 Jun 2016 16:30:47 +0200<|MERGE_RESOLUTION|>--- conflicted
+++ resolved
@@ -1,17 +1,9 @@
-<<<<<<< HEAD
-swh-objstorage (0.0.11-1~swh1~bpo9+1) stretch-swh; urgency=medium
-
-  * Rebuild for stretch-backports.
-
- -- Antoine R. Dumont (@ardumont) <antoine.romain.dumont@gmail.com>  Tue, 20 Sep 2016 13:45:19 +0200
-=======
 swh-objstorage (0.0.12-1~swh1) unstable-swh; urgency=medium
 
   * Release swh.objstorage v0.0.12
   * Make optional dependencies really optional
 
  -- Nicolas Dandrimont <nicolas@dandrimont.eu>  Fri, 23 Sep 2016 14:26:05 +0200
->>>>>>> b250186d
 
 swh-objstorage (0.0.11-1~swh1) unstable-swh; urgency=medium
 
