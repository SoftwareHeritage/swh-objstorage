<<<<<<< HEAD
swh-objstorage (1.0.2-1~swh1~bpo10+1) buster-swh; urgency=medium

  * Rebuild for buster-swh

 -- Software Heritage autobuilder (on jenkins-debian1) <jenkins@jenkins-debian1.internal.softwareheritage.org>  Thu, 03 Mar 2022 16:54:21 +0000
=======
swh-objstorage (1.0.3-1~swh1) unstable-swh; urgency=medium

  * New upstream release 1.0.3     - (tagged by Valentin Lorentz
    <vlorentz@softwareheritage.org> on 2022-03-03 18:10:24 +0100)
  * Upstream changes:     - v1.0.3     - * Remove dependency on pytest-
    asyncio

 -- Software Heritage autobuilder (on jenkins-debian1) <jenkins@jenkins-debian1.internal.softwareheritage.org>  Thu, 03 Mar 2022 17:14:03 +0000

swh-objstorage (1.0.2-2~swh1) unstable-swh; urgency=medium

  * Drop pytest-asyncio build-dependency

 -- Nicolas Dandrimont <olasd@debian.org>  Thu, 03 Mar 2022 18:12:38 +0100
>>>>>>> 735e7f27

swh-objstorage (1.0.2-1~swh1) unstable-swh; urgency=medium

  * New upstream release 1.0.2     - (tagged by Valentin Lorentz
    <vlorentz@softwareheritage.org> on 2022-03-03 17:46:37 +0100)
  * Upstream changes:     - v1.0.2     - * Fix accidental dependency on
    'psycopg2' and 'sh' via the winery     - backend

 -- Software Heritage autobuilder (on jenkins-debian1) <jenkins@jenkins-debian1.internal.softwareheritage.org>  Thu, 03 Mar 2022 16:50:14 +0000

swh-objstorage (1.0.1-2~swh1) unstable-swh; urgency=medium

  * Drop typeshed build-dependency

 -- Nicolas Dandrimont <olasd@debian.org>  Thu, 03 Mar 2022 14:19:41 +0100

swh-objstorage (1.0.1-1~swh1) unstable-swh; urgency=medium

  * New upstream release 1.0.1     - (tagged by Nicolas Dandrimont
    <nicolas@dandrimont.eu> on 2022-03-03 13:59:46 +0100)
  * Upstream changes:     - Release swh.objstorage 1.0.1     - Properly
    split requirements for optional deps

 -- Software Heritage autobuilder (on jenkins-debian1) <jenkins@jenkins-debian1.internal.softwareheritage.org>  Thu, 03 Mar 2022 13:03:33 +0000

swh-objstorage (1.0.0-1~swh1) unstable-swh; urgency=medium

  * New upstream release 1.0.0     - (tagged by Nicolas Dandrimont
    <nicolas@dandrimont.eu> on 2022-03-03 11:31:33 +0100)
  * Upstream changes:     - Release swh.objstorage 1.0     - Land the
    winery objstorage     - Remove the add_stream method from the RPC
    service     - Migrate the RPC service away from aiohttp     -
    Cleanup constants in swh.objstorage.objstorage

 -- Software Heritage autobuilder (on jenkins-debian1) <jenkins@jenkins-debian1.internal.softwareheritage.org>  Thu, 03 Mar 2022 10:38:48 +0000

swh-objstorage (0.3.0-1~swh2) unstable-swh; urgency=medium

  * Bump minimum version of python3-aiohttp and python3-swh.core.
  * Add dependencies on python3-fixtures, python3-requests-mock and
    pyrthon3-requests-toolbelt.

 -- David Douard <david.douard@sdfa3.org>  Fri, 22 Oct 2021 12:02:48 +0200

swh-objstorage (0.3.0-1~swh1) unstable-swh; urgency=medium

  * New upstream release 0.3.0     - (tagged by David Douard
    <david.douard@sdfa3.org> on 2021-10-21 14:26:40 +0200)
  * Upstream changes:     - v0.3.0     - make azure's get_batch()
    concurrent     - improve the seaweedfs backend; the cls has been
    renamed as     - 'seaweedfs',     - add a simple read-only http-
    based objstorage.

 -- Software Heritage autobuilder (on jenkins-debian1) <jenkins@jenkins-debian1.internal.softwareheritage.org>  Thu, 21 Oct 2021 12:40:37 +0000

swh-objstorage (0.2.3-1~swh1) unstable-swh; urgency=medium

  * New upstream release 0.2.3     - (tagged by Antoine Lambert
    <antoine.lambert@inria.fr> on 2021-04-29 14:32:26 +0200)
  * Upstream changes:     - version 0.2.3

 -- Software Heritage autobuilder (on jenkins-debian1) <jenkins@jenkins-debian1.internal.softwareheritage.org>  Thu, 29 Apr 2021 12:35:48 +0000

swh-objstorage (0.2.2-1~swh1) unstable-swh; urgency=medium

  * New upstream release 0.2.2     - (tagged by Nicolas Dandrimont
    <nicolas@dandrimont.eu> on 2020-10-09 12:26:41 +0200)
  * Upstream changes:     - Release swh.objstorage 0.2.2     - Deprecate
    the `args` argument to swh.objstorage.factory.get_objstorage in     -
    favor of using plain keyword arguments.     - linting and isorting
    fixes

 -- Software Heritage autobuilder (on jenkins-debian1) <jenkins@jenkins-debian1.internal.softwareheritage.org>  Fri, 09 Oct 2020 10:29:22 +0000

swh-objstorage (0.2.1-1~swh1) unstable-swh; urgency=medium

  * New upstream release 0.2.1     - (tagged by David Douard
    <david.douard@sdfa3.org> on 2020-09-24 12:03:47 +0200)
  * Upstream changes:     - v0.2.1

 -- Software Heritage autobuilder (on jenkins-debian1) <jenkins@jenkins-debian1.internal.softwareheritage.org>  Thu, 24 Sep 2020 10:07:24 +0000

swh-objstorage (0.2.0-1~swh1) unstable-swh; urgency=medium

  * New upstream release 0.2.0     - (tagged by David Douard
    <david.douard@sdfa3.org> on 2020-09-14 10:01:38 +0200)
  * Upstream changes:     - v0.2.0

 -- Software Heritage autobuilder (on jenkins-debian1) <jenkins@jenkins-debian1.internal.softwareheritage.org>  Mon, 14 Sep 2020 08:04:36 +0000

swh-objstorage (0.1.1-1~swh1) unstable-swh; urgency=medium

  * New upstream release 0.1.1     - (tagged by Nicolas Dandrimont
    <nicolas@dandrimont.eu> on 2020-05-15 14:41:30 +0200)
  * Upstream changes:     - Release swh.objstorage v0.1.1     - Fix
    TOCTOU in azure objstorage backend     - Fix pep8 violation

 -- Software Heritage autobuilder (on jenkins-debian1) <jenkins@jenkins-debian1.internal.softwareheritage.org>  Fri, 15 May 2020 12:45:00 +0000

swh-objstorage (0.1.0-1~swh2) unstable-swh; urgency=medium

  * Bump minimum version of python3-azure-storage

 -- Nicolas Dandrimont <olasd@debian.org>  Tue, 05 May 2020 12:11:46 +0200

swh-objstorage (0.1.0-1~swh1) unstable-swh; urgency=medium

  * New upstream release 0.1.0     - (tagged by Nicolas Dandrimont
    <nicolas@dandrimont.eu> on 2020-05-05 11:18:30 +0200)
  * Upstream changes:     - Release swh.objstorage v0.1.0     - port
    swh.objstorage to newer azure.storage.blob     - cleanup black
    python3.7

 -- Software Heritage autobuilder (on jenkins-debian1) <jenkins@jenkins-debian1.internal.softwareheritage.org>  Tue, 05 May 2020 09:22:06 +0000

swh-objstorage (0.0.43-1~swh1) unstable-swh; urgency=medium

  * New upstream release 0.0.43     - (tagged by David Douard
    <david.douard@sdfa3.org> on 2020-04-27 16:07:11 +0200)
  * Upstream changes:     - v0.0.43

 -- Software Heritage autobuilder (on jenkins-debian1) <jenkins@jenkins-debian1.internal.softwareheritage.org>  Mon, 27 Apr 2020 14:10:17 +0000

swh-objstorage (0.0.42-1~swh1) unstable-swh; urgency=medium

  * New upstream release 0.0.42     - (tagged by Antoine R. Dumont
    (@ardumont) <antoine.romain.dumont@gmail.com> on 2020-02-25 13:26:26
    +0100)
  * Upstream changes:     - v0.0.42     - backends.azure: Drop
    unnecessary logs

 -- Software Heritage autobuilder (on jenkins-debian1) <jenkins@jenkins-debian1.internal.softwareheritage.org>  Tue, 25 Feb 2020 12:31:15 +0000

swh-objstorage (0.0.41-1~swh1) unstable-swh; urgency=medium

  * New upstream release 0.0.41     - (tagged by Valentin Lorentz
    <vlorentz@softwareheritage.org> on 2020-02-19 15:16:55 +0100)
  * Upstream changes:     - v0.0.41     - * Handle ObjNotFoundError and
    Error as client errors instead of server errors.

 -- Software Heritage autobuilder (on jenkins-debian1) <jenkins@jenkins-debian1.internal.softwareheritage.org>  Wed, 19 Feb 2020 14:20:09 +0000

swh-objstorage (0.0.40-1~swh1) unstable-swh; urgency=medium

  * New upstream release 0.0.40     - (tagged by Antoine R. Dumont
    (@ardumont) <antoine.romain.dumont@gmail.com> on 2020-02-07 15:28:15
    +0100)
  * Upstream changes:     - v0.0.40     - objstorage: Return summary of
    batched object added to the store     - Add a pre-commit config file
    - Migrate tox.ini to extras = xxx instead of deps = .[testing]     -
    Include all requirements in MANIFEST.in

 -- Software Heritage autobuilder (on jenkins-debian1) <jenkins@jenkins-debian1.internal.softwareheritage.org>  Fri, 07 Feb 2020 14:33:17 +0000

swh-objstorage (0.0.39-1~swh1) unstable-swh; urgency=medium

  * New upstream release 0.0.39     - (tagged by Nicolas Dandrimont
    <nicolas@dandrimont.eu> on 2019-11-07 17:18:22 +0100)
  * Upstream changes:     - Release swh.objstorage v0.0.39     - support
    path prefixes in libcloud objstorage     - use Python 3.6+ type
    annotations

 -- Software Heritage autobuilder (on jenkins-debian1) <jenkins@jenkins-debian1.internal.softwareheritage.org>  Thu, 07 Nov 2019 16:21:44 +0000

swh-objstorage (0.0.38-1~swh1) unstable-swh; urgency=medium

  * New upstream release 0.0.38     - (tagged by Nicolas Dandrimont
    <nicolas@dandrimont.eu> on 2019-10-02 13:28:52 +0200)
  * Upstream changes:     - Release swh.objstorage v0.0.38     - Support
    pluggable compression on all backends

 -- Software Heritage autobuilder (on jenkins-debian1) <jenkins@jenkins-debian1.internal.softwareheritage.org>  Wed, 02 Oct 2019 11:33:21 +0000

swh-objstorage (0.0.37-1~swh1) unstable-swh; urgency=medium

  * New upstream release 0.0.37     - (tagged by Stefano Zacchiroli
    <zack@upsilon.cc> on 2019-09-27 10:21:32 +0200)
  * Upstream changes:     - v0.0.37     - init.py: switch to documented
    way of extending path

 -- Software Heritage autobuilder (on jenkins-debian1) <jenkins@jenkins-debian1.internal.softwareheritage.org>  Fri, 27 Sep 2019 08:27:07 +0000

swh-objstorage (0.0.36-1~swh1) unstable-swh; urgency=medium

  * New upstream release 0.0.36     - (tagged by Stefano Zacchiroli
    <zack@upsilon.cc> on 2019-09-24 10:53:19 +0200)
  * Upstream changes:     - v0.0.36     - * MockBlockBlobService: make
    data a protected _data attribute     - * typing: convert a
    swh.objstorage variable annotation to comment style     - * typing:
    minimal changes to make a no-op mypy run pass     - * fix typos in
    docstrings and sample paths     - * fix docstring typos (courtesy of
    codespell)

 -- Software Heritage autobuilder (on jenkins-debian1) <jenkins@jenkins-debian1.internal.softwareheritage.org>  Tue, 24 Sep 2019 08:59:27 +0000

swh-objstorage (0.0.35-1~swh1) unstable-swh; urgency=medium

  * New upstream release 0.0.35     - (tagged by Antoine R. Dumont
    (@ardumont) <antoine.romain.dumont@gmail.com> on 2019-09-13 10:57:27
    +0200)
  * Upstream changes:     - v0.0.35     - Remove override of
    S3.namespace.     - Monkey-patch libcloud's signature of S3
    requests.     - api: Use RPC* classes instead of deprecated
    SWHRemoteAPI     - Remove :py3 qualifier from the tox test
    environment configuration     - add code of conduct document     -
    CONTRIBUTORS: add Quentin Campos

 -- Software Heritage autobuilder (on jenkins-debian1) <jenkins@jenkins-debian1.internal.softwareheritage.org>  Fri, 13 Sep 2019 09:00:55 +0000

swh-objstorage (0.0.34-1~swh1) unstable-swh; urgency=medium

  * New upstream release 0.0.34     - (tagged by Nicolas Dandrimont
    <nicolas@dandrimont.eu> on 2019-06-19 16:12:05 +0200)
  * Upstream changes:     - Release swh.objstorage v0.0.34     - Data
    reliability fix for the pathslicing objstorage     - Several
    improvements in the pathslicing check method

 -- Software Heritage autobuilder (on jenkins-debian1) <jenkins@jenkins-debian1.internal.softwareheritage.org>  Wed, 19 Jun 2019 14:21:23 +0000

swh-objstorage (0.0.33-1~swh1) unstable-swh; urgency=medium

  * New upstream release 0.0.33     - (tagged by Valentin Lorentz
    <vlorentz@softwareheritage.org> on 2019-05-17 13:30:48 +0200)
  * Upstream changes:     - Update import of
    swh.core.api.tests.server_testing.

 -- Software Heritage autobuilder (on jenkins-debian1) <jenkins@jenkins-debian1.internal.softwareheritage.org>  Fri, 17 May 2019 11:39:40 +0000

swh-objstorage (0.0.31-1~swh2) unstable-swh; urgency=medium

  * Update to account for backend submodules moving

 -- Nicolas Dandrimont <olasd@debian.org>  Thu, 28 Mar 2019 16:01:37 +0100

swh-objstorage (0.0.31-1~swh1) unstable-swh; urgency=medium

  * New upstream release 0.0.31     - (tagged by Nicolas Dandrimont
    <nicolas@dandrimont.eu> on 2019-03-28 15:53:44 +0100)
  * Upstream changes:     - Release swh.objstorage v0.0.31     - Lots of
    big and small fixes, but most importantly, addition of statsd probes
    on     - the RPC backend endpoints.

 -- Software Heritage autobuilder (on jenkins-debian1) <jenkins@jenkins-debian1.internal.softwareheritage.org>  Thu, 28 Mar 2019 14:57:43 +0000

swh-objstorage (0.0.30-1~swh1) unstable-swh; urgency=medium

  * New upstream release 0.0.30     - (tagged by Antoine R. Dumont
    (@ardumont) <antoine.romain.dumont@gmail.com> on 2019-02-22 10:58:36
    +0100)
  * Upstream changes:     - v0.0.30     - swh.objstorage: Make the api
    use explicit configuration (+ checks)

 -- Software Heritage autobuilder (on jenkins-debian1) <jenkins@jenkins-debian1.internal.softwareheritage.org>  Fri, 22 Feb 2019 10:07:32 +0000

swh-objstorage (0.0.29-1~swh2) unstable-swh; urgency=medium

  * Update packaging to use pytest

 -- Nicolas Dandrimont <olasd@debian.org>  Wed, 09 Jan 2019 18:57:24 +0100

swh-objstorage (0.0.29-1~swh1) unstable-swh; urgency=medium

  * New upstream release 0.0.29     - (tagged by Nicolas Dandrimont
    <nicolas@dandrimont.eu> on 2019-01-09 18:39:07 +0100)
  * Upstream changes:     - Release swh.objstorage v0.0.29     - Remove
    Debian packaging metadata from the main tarballs

 -- Software Heritage autobuilder (on jenkins-debian1) <jenkins@jenkins-debian1.internal.softwareheritage.org>  Wed, 09 Jan 2019 17:44:02 +0000

swh-objstorage (0.0.28-1~swh1) unstable-swh; urgency=medium

  * v0.0.28
  * swh.objstorage: Align config 'cls' key class for memory objstorage
  * swh.objstorage: Migrate to latest swh.model.hashutil.MultiHash
  * tests: migrate to pytest

 -- Antoine R. Dumont (@ardumont) <antoine.romain.dumont@gmail.com>  Thu, 29 Nov 2018 17:30:08 +0100

swh-objstorage (0.0.27-1~swh1) unstable-swh; urgency=medium

  * Release swh.objstorage v0.0.27
  * Update metaclass for RemoteObjStorage
  * Better test requirements
  * Improve error handling when some dependencies are missing

 -- Nicolas Dandrimont <nicolas@dandrimont.eu>  Thu, 11 Oct 2018 16:40:09 +0200

swh-objstorage (0.0.26-1~swh1) unstable-swh; urgency=medium

  * Release swh.objstorage v0.0.26
  * Use a less surprising striping order for striping objstorage
  * Split off the rados objstorage to another package

 -- Nicolas Dandrimont <nicolas@dandrimont.eu>  Mon, 18 Jun 2018 16:32:20 +0200

swh-objstorage (0.0.25-1~swh1) unstable-swh; urgency=medium

  * Release swh-objstorage v0.0.25
  * Ceph objstorage implementation
  * Striping objstorage implementation
  * Azure performance improvements
  * Multiplexer performance improvements

 -- Nicolas Dandrimont <nicolas@dandrimont.eu>  Sat, 12 May 2018 18:02:59 +0200

swh-objstorage (0.0.24-1~swh1) unstable-swh; urgency=medium

  * version 0.0.24

 -- Antoine Pietri <antoine.pietri1@gmail.com>  Fri, 01 Dec 2017 14:39:35 +0100

swh-objstorage (0.0.23-1~swh1) unstable-swh; urgency=medium

  * Release swh.objstorage version 0.0.23
  * Update packaging runes

 -- Nicolas Dandrimont <nicolas@dandrimont.eu>  Thu, 12 Oct 2017 18:08:00 +0200

swh-objstorage (0.0.22-1~swh1) unstable-swh; urgency=medium

  * Release swh.objstorage v0.0.22
  * Move the checker to the archiver module
  * Prepare building for stretch

 -- Nicolas Dandrimont <nicolas@dandrimont.eu>  Fri, 30 Jun 2017 14:37:55 +0200

swh-objstorage (0.0.21-1~swh1) unstable-swh; urgency=medium

  * Release swh.objstorage v0.0.21
  * Add a client_max_size configuration to override the aiohttp default

 -- Nicolas Dandrimont <nicolas@dandrimont.eu>  Mon, 19 Jun 2017 19:49:12 +0200

swh-objstorage (0.0.20-1~swh1) unstable-swh; urgency=medium

  * Release swh.objstorage v0.0.20
  * Add an entrypoint for deployment with gunicorn

 -- Nicolas Dandrimont <nicolas@dandrimont.eu>  Tue, 13 Jun 2017 16:05:48 +0200

swh-objstorage (0.0.19-1~swh1) unstable-swh; urgency=medium

  * Release swh.objstorage v0.0.19
  * move from flask to aiohttp

 -- Nicolas Dandrimont <nicolas@dandrimont.eu>  Tue, 13 Jun 2017 15:41:08 +0200

swh-objstorage (0.0.18-1~swh1) unstable-swh; urgency=medium

  * Release swh.objstorage v0.0.18
  * Use swh.model.hashutil instead of swh.core.hashutil

 -- Nicolas Dandrimont <nicolas@dandrimont.eu>  Fri, 07 Apr 2017 14:22:19 +0200

swh-objstorage (0.0.17-1~swh1) unstable-swh; urgency=medium

  * v0.0.17
  * Refactoring some common code into swh.core + adaptation api calls in
  * swh.objstorage

 -- Antoine R. Dumont (@ardumont) <antoine.romain.dumont@gmail.com>  Thu, 26 Jan 2017 15:01:42 +0100

swh-objstorage (0.0.16-1~swh1) unstable-swh; urgency=medium

  * v0.0.16
  * Default configuration is now a yml file

 -- Antoine R. Dumont (@ardumont) <antoine.romain.dumont@gmail.com>  Thu, 05 Jan 2017 16:43:25 +0100

swh-objstorage (0.0.15-1~swh1) unstable-swh; urgency=medium

  * v0.0.15
  * Configuration normalization

 -- Antoine R. Dumont (@ardumont) <antoine.romain.dumont@gmail.com>  Mon, 19 Dec 2016 11:33:35 +0100

swh-objstorage (0.0.14-1~swh1) unstable-swh; urgency=medium

  * v0.0.14

 -- Antoine R. Dumont (@ardumont) <antoine.romain.dumont@gmail.com>  Fri, 11 Nov 2016 02:08:55 +0100

swh-objstorage (0.0.13-1~swh1) unstable-swh; urgency=medium

  * v0.0.13
  * Fix wrong implementation contract on reading content from
  * objstorage (sending hex id instead of bytes id)

 -- Antoine R. Dumont (@ardumont) <antoine.romain.dumont@gmail.com>  Fri, 30 Sep 2016 15:14:35 +0200

swh-objstorage (0.0.12-1~swh1) unstable-swh; urgency=medium

  * Release swh.objstorage v0.0.12
  * Make optional dependencies really optional

 -- Nicolas Dandrimont <nicolas@dandrimont.eu>  Fri, 23 Sep 2016 14:26:05 +0200

swh-objstorage (0.0.11-1~swh1) unstable-swh; urgency=medium

  * v0.0.11
  * multiplexer: Simplify filter setup logic
  * Make objstorage remote api configuration compliant
  * objstorage-azure: Fix implementation for missing blob

 -- Antoine R. Dumont (@ardumont) <antoine.romain.dumont@gmail.com>  Tue, 20 Sep 2016 13:45:19 +0200

swh-objstorage (0.0.10-1~swh1) unstable-swh; urgency=medium

  * v0.0.10
  * d/control: Add missing debian dependency

 -- Antoine R. Dumont (@ardumont) <antoine.romain.dumont@gmail.com>  Wed, 14 Sep 2016 13:47:39 +0200

swh-objstorage (0.0.9-1~swh1) unstable-swh; urgency=medium

  * v0.0.9
  * Add objstorage_azure instance

 -- Antoine R. Dumont (@ardumont) <antoine.romain.dumont@gmail.com>  Tue, 13 Sep 2016 15:47:17 +0200

swh-objstorage (0.0.8-1~swh1) unstable-swh; urgency=medium

  * v0.0.8
  * Create new package python3-swh.objstorage.cloud
  * Add tests on cloud modules

 -- Antoine R. Dumont (@ardumont) <antoine.romain.dumont@gmail.com>  Tue, 06 Sep 2016 16:27:59 +0200

swh-objstorage (0.0.7-1~swh1) unstable-swh; urgency=medium

  * v0.0.7
  * Fix missing .items() to iterate over dict in RepairContentChecker

 -- Antoine R. Dumont (@ardumont) <antoine.romain.dumont@gmail.com>  Fri, 26 Aug 2016 11:33:22 +0200

swh-objstorage (0.0.6-1~swh1) unstable-swh; urgency=medium

  * v0.0.6
  * d/control: Add missing dependency on swh.storage.archiver

 -- Antoine R. Dumont (@ardumont) <antoine.romain.dumont@gmail.com>  Thu, 25 Aug 2016 16:41:03 +0200

swh-objstorage (0.0.5-1~swh1) unstable-swh; urgency=medium

  * v0.0.5
  * d/control: Package python3-swh.storage.checker

 -- Antoine R. Dumont (@ardumont) <antoine.romain.dumont@gmail.com>  Thu, 25 Aug 2016 16:34:41 +0200

swh-objstorage (0.0.4-1~swh1) unstable-swh; urgency=medium

  * v0.0.4
  * Fix configuration path to look for in
  * /etc/softwareheritage/objstorage/*_checker.yml

 -- Antoine R. Dumont (@ardumont) <antoine.romain.dumont@gmail.com>  Thu, 25 Aug 2016 12:08:13 +0200

swh-objstorage (0.0.3-1~swh1) unstable-swh; urgency=medium

  * v0.0.3
  * Separate configuration file per checker nature
  * Add missing call to super class's method to log information
  * Fix click option and argument

 -- Antoine R. Dumont (@ardumont) <antoine.romain.dumont@gmail.com>  Wed, 24 Aug 2016 16:32:42 +0200

swh-objstorage (0.0.2-1~swh1) unstable-swh; urgency=medium

  * Release swh.objstorage v0.0.2
  * Various enhancements to base classes
  * Add implementation of a cloud object storage

 -- Nicolas Dandrimont <nicolas@dandrimont.eu>  Fri, 19 Aug 2016 11:30:31 +0200

swh-objstorage (0.0.1-1~swh1) unstable-swh; urgency=medium

  * Initial release
  * v0.0.1
  * First version of the independent object storage

 -- Quentin Campos <qcampos@etud.u-pem.fr>  Thu, 23 Jun 2016 16:30:47 +0200<|MERGE_RESOLUTION|>--- conflicted
+++ resolved
@@ -1,10 +1,3 @@
-<<<<<<< HEAD
-swh-objstorage (1.0.2-1~swh1~bpo10+1) buster-swh; urgency=medium
-
-  * Rebuild for buster-swh
-
- -- Software Heritage autobuilder (on jenkins-debian1) <jenkins@jenkins-debian1.internal.softwareheritage.org>  Thu, 03 Mar 2022 16:54:21 +0000
-=======
 swh-objstorage (1.0.3-1~swh1) unstable-swh; urgency=medium
 
   * New upstream release 1.0.3     - (tagged by Valentin Lorentz
@@ -19,7 +12,6 @@
   * Drop pytest-asyncio build-dependency
 
  -- Nicolas Dandrimont <olasd@debian.org>  Thu, 03 Mar 2022 18:12:38 +0100
->>>>>>> 735e7f27
 
 swh-objstorage (1.0.2-1~swh1) unstable-swh; urgency=medium
 
