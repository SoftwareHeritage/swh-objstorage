<<<<<<< HEAD
swh-objstorage (0.0.17-1~swh1~bpo9+1) stretch-swh; urgency=medium

  * Rebuild for stretch-backports.

 -- Antoine R. Dumont (@ardumont) <antoine.romain.dumont@gmail.com>  Thu, 26 Jan 2017 15:01:42 +0100
=======
swh-objstorage (0.0.18-1~swh1) unstable-swh; urgency=medium

  * Release swh.objstorage v0.0.18
  * Use swh.model.hashutil instead of swh.core.hashutil

 -- Nicolas Dandrimont <nicolas@dandrimont.eu>  Fri, 07 Apr 2017 14:22:19 +0200
>>>>>>> 23757927

swh-objstorage (0.0.17-1~swh1) unstable-swh; urgency=medium

  * v0.0.17
  * Refactoring some common code into swh.core + adaptation api calls in
  * swh.objstorage

 -- Antoine R. Dumont (@ardumont) <antoine.romain.dumont@gmail.com>  Thu, 26 Jan 2017 15:01:42 +0100

swh-objstorage (0.0.16-1~swh1) unstable-swh; urgency=medium

  * v0.0.16
  * Default configuration is now a yml file

 -- Antoine R. Dumont (@ardumont) <antoine.romain.dumont@gmail.com>  Thu, 05 Jan 2017 16:43:25 +0100

swh-objstorage (0.0.15-1~swh1) unstable-swh; urgency=medium

  * v0.0.15
  * Configuration normalization

 -- Antoine R. Dumont (@ardumont) <antoine.romain.dumont@gmail.com>  Mon, 19 Dec 2016 11:33:35 +0100

swh-objstorage (0.0.14-1~swh1) unstable-swh; urgency=medium

  * v0.0.14

 -- Antoine R. Dumont (@ardumont) <antoine.romain.dumont@gmail.com>  Fri, 11 Nov 2016 02:08:55 +0100

swh-objstorage (0.0.13-1~swh1) unstable-swh; urgency=medium

  * v0.0.13
  * Fix wrong implementation contract on reading content from
  * objstorage (sending hex id instead of bytes id)

 -- Antoine R. Dumont (@ardumont) <antoine.romain.dumont@gmail.com>  Fri, 30 Sep 2016 15:14:35 +0200

swh-objstorage (0.0.12-1~swh1) unstable-swh; urgency=medium

  * Release swh.objstorage v0.0.12
  * Make optional dependencies really optional

 -- Nicolas Dandrimont <nicolas@dandrimont.eu>  Fri, 23 Sep 2016 14:26:05 +0200

swh-objstorage (0.0.11-1~swh1) unstable-swh; urgency=medium

  * v0.0.11
  * multiplexer: Simplify filter setup logic
  * Make objstorage remote api configuration compliant
  * objstorage-azure: Fix implementation for missing blob

 -- Antoine R. Dumont (@ardumont) <antoine.romain.dumont@gmail.com>  Tue, 20 Sep 2016 13:45:19 +0200

swh-objstorage (0.0.10-1~swh1) unstable-swh; urgency=medium

  * v0.0.10
  * d/control: Add missing debian dependency

 -- Antoine R. Dumont (@ardumont) <antoine.romain.dumont@gmail.com>  Wed, 14 Sep 2016 13:47:39 +0200

swh-objstorage (0.0.9-1~swh1) unstable-swh; urgency=medium

  * v0.0.9
  * Add objstorage_azure instance

 -- Antoine R. Dumont (@ardumont) <antoine.romain.dumont@gmail.com>  Tue, 13 Sep 2016 15:47:17 +0200

swh-objstorage (0.0.8-1~swh1) unstable-swh; urgency=medium

  * v0.0.8
  * Create new package python3-swh.objstorage.cloud
  * Add tests on cloud modules

 -- Antoine R. Dumont (@ardumont) <antoine.romain.dumont@gmail.com>  Tue, 06 Sep 2016 16:27:59 +0200

swh-objstorage (0.0.7-1~swh1) unstable-swh; urgency=medium

  * v0.0.7
  * Fix missing .items() to iterate over dict in RepairContentChecker

 -- Antoine R. Dumont (@ardumont) <antoine.romain.dumont@gmail.com>  Fri, 26 Aug 2016 11:33:22 +0200

swh-objstorage (0.0.6-1~swh1) unstable-swh; urgency=medium

  * v0.0.6
  * d/control: Add missing dependency on swh.storage.archiver

 -- Antoine R. Dumont (@ardumont) <antoine.romain.dumont@gmail.com>  Thu, 25 Aug 2016 16:41:03 +0200

swh-objstorage (0.0.5-1~swh1) unstable-swh; urgency=medium

  * v0.0.5
  * d/control: Package python3-swh.storage.checker

 -- Antoine R. Dumont (@ardumont) <antoine.romain.dumont@gmail.com>  Thu, 25 Aug 2016 16:34:41 +0200

swh-objstorage (0.0.4-1~swh1) unstable-swh; urgency=medium

  * v0.0.4
  * Fix configuration path to look for in
  * /etc/softwareheritage/objstorage/*_checker.yml

 -- Antoine R. Dumont (@ardumont) <antoine.romain.dumont@gmail.com>  Thu, 25 Aug 2016 12:08:13 +0200

swh-objstorage (0.0.3-1~swh1) unstable-swh; urgency=medium

  * v0.0.3
  * Separate configuration file per checker nature
  * Add missing call to super class's method to log information
  * Fix click option and argument

 -- Antoine R. Dumont (@ardumont) <antoine.romain.dumont@gmail.com>  Wed, 24 Aug 2016 16:32:42 +0200

swh-objstorage (0.0.2-1~swh1) unstable-swh; urgency=medium

  * Release swh.objstorage v0.0.2
  * Various enhancements to base classes
  * Add implementation of a cloud object storage

 -- Nicolas Dandrimont <nicolas@dandrimont.eu>  Fri, 19 Aug 2016 11:30:31 +0200

swh-objstorage (0.0.1-1~swh1) unstable-swh; urgency=medium

  * Initial release
  * v0.0.1
  * First version of the independent object storage

 -- Quentin Campos <qcampos@etud.u-pem.fr>  Thu, 23 Jun 2016 16:30:47 +0200<|MERGE_RESOLUTION|>--- conflicted
+++ resolved
@@ -1,17 +1,9 @@
-<<<<<<< HEAD
-swh-objstorage (0.0.17-1~swh1~bpo9+1) stretch-swh; urgency=medium
-
-  * Rebuild for stretch-backports.
-
- -- Antoine R. Dumont (@ardumont) <antoine.romain.dumont@gmail.com>  Thu, 26 Jan 2017 15:01:42 +0100
-=======
 swh-objstorage (0.0.18-1~swh1) unstable-swh; urgency=medium
 
   * Release swh.objstorage v0.0.18
   * Use swh.model.hashutil instead of swh.core.hashutil
 
  -- Nicolas Dandrimont <nicolas@dandrimont.eu>  Fri, 07 Apr 2017 14:22:19 +0200
->>>>>>> 23757927
 
 swh-objstorage (0.0.17-1~swh1) unstable-swh; urgency=medium
 
